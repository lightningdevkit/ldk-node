[package]
name = "ldk-node"
version = "0.5.0+git"
authors = ["Elias Rohrer <dev@tnull.de>"]
homepage = "https://lightningdevkit.org/"
license = "MIT OR Apache-2.0"
edition = "2021"
description = "A ready-to-go node implementation built using LDK."
repository = "https://github.com/lightningdevkit/ldk-node/"
readme = "README.md"
keywords = ["bitcoin", "lightning", "ldk", "bdk"]
categories = ["cryptography::cryptocurrencies"]

# See more keys and their definitions at https://doc.rust-lang.org/cargo/reference/manifest.html

[lib]
crate-type = ["lib", "staticlib", "cdylib"]
name = "ldk_node"

[profile.release-smaller]
inherits = "release"
opt-level = 'z'     # Optimize for size.
lto = true          # Enable Link Time Optimization
codegen-units = 1   # Reduce number of codegen units to increase optimizations.
panic = 'abort'     # Abort on panic

[features]
default = []

[dependencies]
<<<<<<< HEAD
# lightning = { version = "0.0.125", features = ["std"] }
# lightning-invoice = { version = "0.32.0" }
# lightning-net-tokio = { version = "0.0.125" }
# lightning-persister = { version = "0.0.125" }
# lightning-background-processor = { version = "0.0.125", features = ["futures"] }
# lightning-rapid-gossip-sync = { version = "0.0.125" }
# lightning-block-sync = { version = "0.0.125", features = ["rpc-client", "tokio"] }
# lightning-transaction-sync = { version = "0.0.125", features = ["esplora-async-https", "time"] }
# lightning-liquidity = { version = "0.1.0-alpha.6", features = ["std"] }

lightning = { git = "https://github.com/cequals/rust-lightning", branch="amackillop/0.0.125-patched", features = ["std"] }
lightning-invoice = { git = "https://github.com/cequals/rust-lightning", branch="amackillop/0.0.125-patched" }
lightning-net-tokio = { git = "https://github.com/cequals/rust-lightning", branch="amackillop/0.0.125-patched" }
lightning-persister = { git = "https://github.com/cequals/rust-lightning", branch="amackillop/0.0.125-patched" }
lightning-background-processor = { git = "https://github.com/cequals/rust-lightning", branch="amackillop/0.0.125-patched", features = ["futures"] }
lightning-rapid-gossip-sync = { git = "https://github.com/cequals/rust-lightning", branch="amackillop/0.0.125-patched" }
lightning-block-sync = { git = "https://github.com/cequals/rust-lightning", branch="amackillop/0.0.125-patched", features = ["rpc-client", "tokio"] }
lightning-transaction-sync = { git = "https://github.com/cequals/rust-lightning", branch="amackillop/0.0.125-patched", features = ["esplora-async-https", "time"] }
lightning-liquidity = { git = "https://github.com/cequals/lightning-liquidity", branch="amackillop/v0.1.0-alpha.6-patched", features = ["std"] }
=======
lightning = { version = "0.1.0", features = ["std"] }
lightning-types = { version = "0.2.0" }
lightning-invoice = { version = "0.33.0", features = ["std"] }
lightning-net-tokio = { version = "0.1.0" }
lightning-persister = { version = "0.1.0" }
lightning-background-processor = { version = "0.1.0", features = ["futures"] }
lightning-rapid-gossip-sync = { version = "0.1.0" }
lightning-block-sync = { version = "0.1.0", features = ["rpc-client", "tokio"] }
lightning-transaction-sync = { version = "0.1.0", features = ["esplora-async-https", "time"] }
lightning-liquidity = { version = "0.1.0", features = ["std"] }

#lightning = { git = "https://github.com/lightningdevkit/rust-lightning", branch = "main", features = ["std"] }
#lightning-types = { git = "https://github.com/lightningdevkit/rust-lightning", branch = "main" }
#lightning-invoice = { git = "https://github.com/lightningdevkit/rust-lightning", branch = "main", features = ["std"] }
#lightning-net-tokio = { git = "https://github.com/lightningdevkit/rust-lightning", branch = "main" }
#lightning-persister = { git = "https://github.com/lightningdevkit/rust-lightning", branch = "main" }
#lightning-background-processor = { git = "https://github.com/lightningdevkit/rust-lightning", branch = "main", features = ["futures"] }
#lightning-rapid-gossip-sync = { git = "https://github.com/lightningdevkit/rust-lightning", branch = "main" }
#lightning-block-sync = { git = "https://github.com/lightningdevkit/rust-lightning", branch = "main", features = ["rpc-client", "tokio"] }
#lightning-transaction-sync = { git = "https://github.com/lightningdevkit/rust-lightning", branch = "main", features = ["esplora-async-https", "time"] }
#lightning-liquidity = { git = "https://github.com/lightningdevkit/rust-lightning", branch = "main" }
>>>>>>> 6de35004

#lightning = { path = "../rust-lightning/lightning", features = ["std"] }
#lightning-types = { path = "../rust-lightning/lightning-types" }
#lightning-invoice = { path = "../rust-lightning/lightning-invoice", features = ["std"] }
#lightning-net-tokio = { path = "../rust-lightning/lightning-net-tokio" }
#lightning-persister = { path = "../rust-lightning/lightning-persister" }
#lightning-background-processor = { path = "../rust-lightning/lightning-background-processor", features = ["futures"] }
#lightning-rapid-gossip-sync = { path = "../rust-lightning/lightning-rapid-gossip-sync" }
#lightning-block-sync = { path = "../rust-lightning/lightning-block-sync", features = ["rpc-client", "tokio"] }
#lightning-transaction-sync = { path = "../rust-lightning/lightning-transaction-sync", features = ["esplora-async-https", "time"] }
#lightning-liquidity = { path = "../rust-lightning/lightning-liquidity", features = ["std"] }

bdk_chain = { version = "0.21.1", default-features = false, features = ["std"] }
bdk_esplora = { version = "0.20.1", default-features = false, features = ["async-https-rustls", "tokio"]}
bdk_wallet = { version = "1.0.0", default-features = false, features = ["std", "keys-bip39"]}

reqwest = { version = "0.11", default-features = false, features = ["json", "rustls-tls"] }
rusqlite = { version = "0.31.0", features = ["bundled"] }
bitcoin = "0.32.2"
bip39 = "2.0.0"
bip21 = { version = "0.5", features = ["std"], default-features = false }

base64 = { version = "0.22.1", default-features = false, features = ["std"] }
rand = "0.8.5"
chrono = { version = "0.4", default-features = false, features = ["clock"] }
tokio = { version = "1.37", default-features = false, features = [ "rt-multi-thread", "time", "sync", "macros" ] }
esplora-client = { version = "0.11", default-features = false, features = ["tokio", "async-https-rustls"] }
libc = "0.2"
uniffi = { version = "0.27.3", features = ["build"], optional = true }
serde = { version = "1.0.210", default-features = false, features = ["std", "derive"] }
serde_json = { version = "1.0.128", default-features = false, features = ["std"] }
log = { version = "0.4.22", default-features = false, features = ["std"]}

vss-client = "0.3"
prost = { version = "0.11.6", default-features = false}

[target.'cfg(windows)'.dependencies]
winapi = { version = "0.3", features = ["winbase"] }

[dev-dependencies]
<<<<<<< HEAD
# lightning = { version = "0.0.125", features = ["std", "_test_utils"] }
lightning = { git = "https://github.com/cequals/rust-lightning", branch="amackillop/0.0.125-patched", features = ["std", "_test_utils"] }
=======
lightning = { version = "0.1.0", features = ["std", "_test_utils"] }
#lightning = { git = "https://github.com/lightningdevkit/rust-lightning", branch="main", features = ["std", "_test_utils"] }
#lightning = { path = "../rust-lightning/lightning", features = ["std", "_test_utils"] }
>>>>>>> 6de35004
electrum-client = { version = "0.21.0", default-features = true }
bitcoincore-rpc = { version = "0.19.0", default-features = false }
proptest = "1.0.0"
regex = "1.5.6"

[target.'cfg(not(no_download))'.dev-dependencies]
electrsd = { version = "0.29.0", features = ["legacy", "esplora_a33e97e1", "bitcoind_25_0"] }

[target.'cfg(no_download)'.dev-dependencies]
electrsd = { version = "0.29.0", features = ["legacy"] }

[target.'cfg(cln_test)'.dev-dependencies]
clightningrpc = { version = "0.3.0-beta.8", default-features = false }

[build-dependencies]
uniffi = { version = "0.27.3", features = ["build"], optional = true }

[profile.release]
panic = "abort"

[profile.dev]
panic = "abort"

[lints.rust.unexpected_cfgs]
level = "forbid"
# When adding a new cfg attribute, ensure that it is added to this list.
check-cfg = [
	"cfg(vss_test)",
	"cfg(ldk_bench)",
	"cfg(tokio_unstable)",
	"cfg(cln_test)",
]<|MERGE_RESOLUTION|>--- conflicted
+++ resolved
@@ -28,49 +28,27 @@
 default = []
 
 [dependencies]
-<<<<<<< HEAD
-# lightning = { version = "0.0.125", features = ["std"] }
-# lightning-invoice = { version = "0.32.0" }
-# lightning-net-tokio = { version = "0.0.125" }
-# lightning-persister = { version = "0.0.125" }
-# lightning-background-processor = { version = "0.0.125", features = ["futures"] }
-# lightning-rapid-gossip-sync = { version = "0.0.125" }
-# lightning-block-sync = { version = "0.0.125", features = ["rpc-client", "tokio"] }
-# lightning-transaction-sync = { version = "0.0.125", features = ["esplora-async-https", "time"] }
-# lightning-liquidity = { version = "0.1.0-alpha.6", features = ["std"] }
+# lightning = { version = "0.1.0", features = ["std"] }
+# lightning-types = { version = "0.2.0" }
+# lightning-invoice = { version = "0.33.0", features = ["std"] }
+# lightning-net-tokio = { version = "0.1.0" }
+# lightning-persister = { version = "0.1.0" }
+# lightning-background-processor = { version = "0.1.0", features = ["futures"] }
+# lightning-rapid-gossip-sync = { version = "0.1.0" }
+# lightning-block-sync = { version = "0.1.0", features = ["rpc-client", "tokio"] }
+# lightning-transaction-sync = { version = "0.1.0", features = ["esplora-async-https", "time"] }
+# lightning-liquidity = { version = "0.1.0", features = ["std"] }
 
-lightning = { git = "https://github.com/cequals/rust-lightning", branch="amackillop/0.0.125-patched", features = ["std"] }
-lightning-invoice = { git = "https://github.com/cequals/rust-lightning", branch="amackillop/0.0.125-patched" }
-lightning-net-tokio = { git = "https://github.com/cequals/rust-lightning", branch="amackillop/0.0.125-patched" }
-lightning-persister = { git = "https://github.com/cequals/rust-lightning", branch="amackillop/0.0.125-patched" }
-lightning-background-processor = { git = "https://github.com/cequals/rust-lightning", branch="amackillop/0.0.125-patched", features = ["futures"] }
-lightning-rapid-gossip-sync = { git = "https://github.com/cequals/rust-lightning", branch="amackillop/0.0.125-patched" }
-lightning-block-sync = { git = "https://github.com/cequals/rust-lightning", branch="amackillop/0.0.125-patched", features = ["rpc-client", "tokio"] }
-lightning-transaction-sync = { git = "https://github.com/cequals/rust-lightning", branch="amackillop/0.0.125-patched", features = ["esplora-async-https", "time"] }
-lightning-liquidity = { git = "https://github.com/cequals/lightning-liquidity", branch="amackillop/v0.1.0-alpha.6-patched", features = ["std"] }
-=======
-lightning = { version = "0.1.0", features = ["std"] }
-lightning-types = { version = "0.2.0" }
-lightning-invoice = { version = "0.33.0", features = ["std"] }
-lightning-net-tokio = { version = "0.1.0" }
-lightning-persister = { version = "0.1.0" }
-lightning-background-processor = { version = "0.1.0", features = ["futures"] }
-lightning-rapid-gossip-sync = { version = "0.1.0" }
-lightning-block-sync = { version = "0.1.0", features = ["rpc-client", "tokio"] }
-lightning-transaction-sync = { version = "0.1.0", features = ["esplora-async-https", "time"] }
-lightning-liquidity = { version = "0.1.0", features = ["std"] }
-
-#lightning = { git = "https://github.com/lightningdevkit/rust-lightning", branch = "main", features = ["std"] }
-#lightning-types = { git = "https://github.com/lightningdevkit/rust-lightning", branch = "main" }
-#lightning-invoice = { git = "https://github.com/lightningdevkit/rust-lightning", branch = "main", features = ["std"] }
-#lightning-net-tokio = { git = "https://github.com/lightningdevkit/rust-lightning", branch = "main" }
-#lightning-persister = { git = "https://github.com/lightningdevkit/rust-lightning", branch = "main" }
-#lightning-background-processor = { git = "https://github.com/lightningdevkit/rust-lightning", branch = "main", features = ["futures"] }
-#lightning-rapid-gossip-sync = { git = "https://github.com/lightningdevkit/rust-lightning", branch = "main" }
-#lightning-block-sync = { git = "https://github.com/lightningdevkit/rust-lightning", branch = "main", features = ["rpc-client", "tokio"] }
-#lightning-transaction-sync = { git = "https://github.com/lightningdevkit/rust-lightning", branch = "main", features = ["esplora-async-https", "time"] }
-#lightning-liquidity = { git = "https://github.com/lightningdevkit/rust-lightning", branch = "main" }
->>>>>>> 6de35004
+lightning = { git = "https://github.com/cequals/rust-lightning", branch = "amackillop/0.1.0-patched", features = ["std"] }
+lightning-types = { git = "https://github.com/cequals/rust-lightning", branch = "amackillop/0.1.0-patched" }
+lightning-invoice = { git = "https://github.com/cequals/rust-lightning", branch = "amackillop/0.1.0-patched", features = ["std"] }
+lightning-net-tokio = { git = "https://github.com/cequals/rust-lightning", branch = "amackillop/0.1.0-patched" }
+lightning-persister = { git = "https://github.com/cequals/rust-lightning", branch = "amackillop/0.1.0-patched" }
+lightning-background-processor = { git = "https://github.com/cequals/rust-lightning", branch = "amackillop/0.1.0-patched", features = ["futures"] }
+lightning-rapid-gossip-sync = { git = "https://github.com/cequals/rust-lightning", branch = "amackillop/0.1.0-patched" }
+lightning-block-sync = { git = "https://github.com/cequals/rust-lightning", branch = "amackillop/0.1.0-patched", features = ["rpc-client", "tokio"] }
+lightning-transaction-sync = { git = "https://github.com/cequals/rust-lightning", branch = "amackillop/0.1.0-patched", features = ["esplora-async-https", "time"] }
+lightning-liquidity = { git = "https://github.com/cequals/rust-lightning", branch = "amackillop/0.1.0-patched" }
 
 #lightning = { path = "../rust-lightning/lightning", features = ["std"] }
 #lightning-types = { path = "../rust-lightning/lightning-types" }
@@ -111,14 +89,9 @@
 winapi = { version = "0.3", features = ["winbase"] }
 
 [dev-dependencies]
-<<<<<<< HEAD
-# lightning = { version = "0.0.125", features = ["std", "_test_utils"] }
-lightning = { git = "https://github.com/cequals/rust-lightning", branch="amackillop/0.0.125-patched", features = ["std", "_test_utils"] }
-=======
-lightning = { version = "0.1.0", features = ["std", "_test_utils"] }
-#lightning = { git = "https://github.com/lightningdevkit/rust-lightning", branch="main", features = ["std", "_test_utils"] }
+# lightning = { version = "0.1.0", features = ["std", "_test_utils"] }
+lightning = { git = "https://github.com/cequals/rust-lightning", branch="amackillop/0.1.0-patched", features = ["std", "_test_utils"] }
 #lightning = { path = "../rust-lightning/lightning", features = ["std", "_test_utils"] }
->>>>>>> 6de35004
 electrum-client = { version = "0.21.0", default-features = true }
 bitcoincore-rpc = { version = "0.19.0", default-features = false }
 proptest = "1.0.0"
