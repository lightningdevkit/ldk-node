--- conflicted
+++ resolved
@@ -24,9 +24,6 @@
 	let node_b = builder_b.build_with_vss_store(vss_base_url, "node_2_store".to_string()).unwrap();
 	node_b.start().unwrap();
 
-<<<<<<< HEAD
-	common::do_channel_full_cycle(node_a, node_b, &bitcoind.client, &electrsd.client, false, true);
-=======
 	common::do_channel_full_cycle(
 		node_a,
 		node_b,
@@ -36,5 +33,4 @@
 		true,
 		false,
 	);
->>>>>>> 44596dcc
 }