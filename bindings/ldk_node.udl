--- conflicted
+++ resolved
@@ -108,11 +108,7 @@
 
 interface SpontaneousPayment {
 	[Throws=NodeError]
-<<<<<<< HEAD
 	PaymentId send(u64 amount_msat, PublicKey node_id, sequence<TlvEntry> custom_tlvs);
-=======
-	PaymentId send(u64 amount_msat, PublicKey node_id);
->>>>>>> 44596dcc
 	[Throws=NodeError]
 	void send_probes(u64 amount_msat, PublicKey node_id);
 };
@@ -153,10 +149,7 @@
 	"InvalidSocketAddress",
 	"InvalidPublicKey",
 	"InvalidSecretKey",
-<<<<<<< HEAD
-=======
 	"InvalidNodeId",
->>>>>>> 44596dcc
 	"InvalidPaymentId",
 	"InvalidPaymentHash",
 	"InvalidPaymentPreimage",
@@ -242,11 +235,7 @@
 [Enum]
 interface PaymentKind {
 	Onchain();
-<<<<<<< HEAD
 	Bolt11(PaymentHash hash, PaymentPreimage? preimage, PaymentSecret? secret, string? bolt11_invoice);
-=======
-	Bolt11(PaymentHash hash, PaymentPreimage? preimage, PaymentSecret? secret);
->>>>>>> 44596dcc
 	Bolt11Jit(PaymentHash hash, PaymentPreimage? preimage, PaymentSecret? secret, LSPFeeLimits lsp_fee_limits);
 	Spontaneous(PaymentHash hash, PaymentPreimage? preimage);
 };
@@ -273,11 +262,8 @@
 	u64? amount_msat;
 	PaymentDirection direction;
 	PaymentStatus status;
-<<<<<<< HEAD
 	u64 last_update;
 	u64? fee_msat;
-=======
->>>>>>> 44596dcc
 };
 
 // [NonExhaustive]
@@ -391,11 +377,11 @@
 	"Error",
 };
 
-<<<<<<< HEAD
 dictionary TlvEntry {
 	u64 type;
 	sequence<u8> value;
-=======
+};
+
 interface NetworkGraph {
 	sequence<u64> list_channels();
 	ChannelInfo? channel(u64 short_channel_id);
@@ -434,7 +420,6 @@
 	u32 last_update;
 	string alias;
 	sequence<SocketAddress> addresses;
->>>>>>> 44596dcc
 };
 
 [Custom]
