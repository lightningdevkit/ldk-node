--- conflicted
+++ resolved
@@ -198,11 +198,7 @@
         print("EVENT:", payment_received_event_2)
         node_2.event_handled()
 
-<<<<<<< HEAD
-        node_2.close_channel(channel_ready_event_2.user_channel_id, node_id_1, false)
-=======
         node_2.close_channel(channel_ready_event_2.user_channel_id, node_id_1, False)
->>>>>>> f3ce8530
 
         channel_closed_event_1 = node_1.wait_next_event()
         assert isinstance(channel_closed_event_1, Event.CHANNEL_CLOSED)
