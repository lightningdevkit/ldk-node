--- conflicted
+++ resolved
@@ -699,23 +699,7 @@
 		},
 	};
 
-<<<<<<< HEAD
-	// Initialize the default config values.
-	//
-	// Note that methods such as Node::connect_open_channel might override some of the values set
-	// here, e.g. the ChannelHandshakeConfig, meaning these default values will mostly be relevant
-	// for inbound channels.
-	let mut user_config = UserConfig::default();
-	user_config.channel_handshake_limits.force_announced_channel_preference = false;
-	user_config.manually_accept_inbound_channels = true;
-	// Note the channel_handshake_config will be overwritten in `connect_open_channel`, but we
-	// still set a default here.
-	user_config.channel_handshake_config.negotiate_anchors_zero_fee_htlc_tx =
-		config.anchor_channels_config.is_some();
-
-=======
 	let mut user_config = default_user_config(&config);
->>>>>>> bd9bd683
 	if liquidity_source_config.and_then(|lsc| lsc.lsps2_service.as_ref()).is_some() {
 		// Generally allow claiming underpaying HTLCs as the LSP will skim off some fee. We'll
 		// check that they don't take too much before claiming.
