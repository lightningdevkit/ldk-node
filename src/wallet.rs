use crate::logger::{log_error, log_info, log_trace, Logger};

use crate::config::BDK_WALLET_SYNC_TIMEOUT_SECS;
use crate::Error;

use lightning::chain::chaininterface::{BroadcasterInterface, ConfirmationTarget, FeeEstimator};

use lightning::events::bump_transaction::{Utxo, WalletSource};
use lightning::ln::msgs::{DecodeError, UnsignedGossipMessage};
use lightning::ln::script::ShutdownScript;
use lightning::sign::{
	ChangeDestinationSource, EntropySource, InMemorySigner, KeyMaterial, KeysManager, NodeSigner,
	OutputSpender, Recipient, SignerProvider, SpendableOutputDescriptor,
};

use lightning::util::message_signing;

use bdk::blockchain::EsploraBlockchain;
use bdk::database::BatchDatabase;
use bdk::wallet::AddressIndex;
use bdk::{Balance, FeeRate};
use bdk::{SignOptions, SyncOptions};

use bitcoin::address::{Payload, WitnessVersion};
use bitcoin::bech32::u5;
use bitcoin::blockdata::constants::WITNESS_SCALE_FACTOR;
use bitcoin::blockdata::locktime::absolute::LockTime;
use bitcoin::hash_types::WPubkeyHash;
use bitcoin::hashes::Hash;
use bitcoin::key::XOnlyPublicKey;
use bitcoin::psbt::PartiallySignedTransaction;
use bitcoin::secp256k1::ecdh::SharedSecret;
use bitcoin::secp256k1::ecdsa::{RecoverableSignature, Signature};
use bitcoin::secp256k1::{PublicKey, Scalar, Secp256k1, SecretKey, Signing};
use bitcoin::{ScriptBuf, Transaction, TxOut, Txid};

use std::mem;
use std::ops::{Deref, DerefMut};
use std::sync::{Arc, Mutex, RwLock};
use std::time::Duration;

enum WalletSyncStatus {
	Completed,
	InProgress { subscribers: Vec<tokio::sync::oneshot::Sender<Result<(), Error>>> },
}

pub struct Wallet<D, B: Deref, E: Deref, L: Deref>
where
	D: BatchDatabase,
	B::Target: BroadcasterInterface,
	E::Target: FeeEstimator,
	L::Target: Logger,
{
	// A BDK blockchain used for wallet sync.
	blockchain: EsploraBlockchain,
	// A BDK on-chain wallet.
	inner: Mutex<bdk::Wallet<D>>,
	// A cache storing the most recently retrieved fee rate estimations.
	broadcaster: B,
	fee_estimator: E,
	// A Mutex holding the current sync status.
	sync_status: Mutex<WalletSyncStatus>,
	// TODO: Drop this workaround after BDK 1.0 upgrade.
	balance_cache: RwLock<Balance>,
	logger: L,
}

impl<D, B: Deref, E: Deref, L: Deref> Wallet<D, B, E, L>
where
	D: BatchDatabase,
	B::Target: BroadcasterInterface,
	E::Target: FeeEstimator,
	L::Target: Logger,
{
	pub(crate) fn new(
		blockchain: EsploraBlockchain, wallet: bdk::Wallet<D>, broadcaster: B, fee_estimator: E,
		logger: L,
	) -> Self {
		let start_balance = wallet.get_balance().unwrap_or(Balance {
			immature: 0,
			trusted_pending: 0,
			untrusted_pending: 0,
			confirmed: 0,
		});

		let inner = Mutex::new(wallet);
		let sync_status = Mutex::new(WalletSyncStatus::Completed);
		let balance_cache = RwLock::new(start_balance);
		Self { blockchain, inner, broadcaster, fee_estimator, sync_status, balance_cache, logger }
	}

	pub(crate) async fn sync(&self) -> Result<(), Error> {
		if let Some(sync_receiver) = self.register_or_subscribe_pending_sync() {
			log_info!(self.logger, "Sync in progress, skipping.");
			return sync_receiver.await.map_err(|e| {
				debug_assert!(false, "Failed to receive wallet sync result: {:?}", e);
				log_error!(self.logger, "Failed to receive wallet sync result: {:?}", e);
				Error::WalletOperationFailed
			})?;
		}

		let res = {
			let sync_options = SyncOptions { progress: None };
			let wallet_lock = self.inner.lock().unwrap();

			let timeout_fut = tokio::time::timeout(
				Duration::from_secs(BDK_WALLET_SYNC_TIMEOUT_SECS),
				wallet_lock.sync(&self.blockchain, sync_options),
			);

			match timeout_fut.await {
				Ok(res) => match res {
					Ok(()) => {
						// TODO: Drop this workaround after BDK 1.0 upgrade.
						// Update balance cache after syncing.
						if let Ok(balance) = wallet_lock.get_balance() {
							*self.balance_cache.write().unwrap() = balance;
						}
						Ok(())
					},
					Err(e) => match e {
						bdk::Error::Esplora(ref be) => match **be {
							bdk::blockchain::esplora::EsploraError::Reqwest(_) => {
								log_error!(
									self.logger,
									"Sync failed due to HTTP connection error: {}",
									e
								);
								Err(From::from(e))
							},
							_ => {
								log_error!(self.logger, "Sync failed due to Esplora error: {}", e);
								Err(From::from(e))
							},
						},
						_ => {
							log_error!(self.logger, "Wallet sync error: {}", e);
							Err(From::from(e))
						},
					},
				},
				Err(e) => {
<<<<<<< HEAD
					log_error!(
						self.logger,
						"On-chain wallet sync timed out after {}s: {}",
						BDK_WALLET_SYNC_TIMEOUT_SECS,
						e
					);
=======
					log_error!(self.logger, "On-chain wallet sync timed out: {}", e);
>>>>>>> 44596dcc
					Err(Error::WalletOperationTimeout)
				},
			}
		};

		self.propagate_result_to_subscribers(res);

		res
	}

	pub(crate) fn create_funding_transaction(
		&self, output_script: ScriptBuf, value_sats: u64, confirmation_target: ConfirmationTarget,
		locktime: LockTime,
	) -> Result<Transaction, Error> {
		let fee_rate = FeeRate::from_sat_per_kwu(
			self.fee_estimator.get_est_sat_per_1000_weight(confirmation_target) as f32,
		);

		let locked_wallet = self.inner.lock().unwrap();
		let mut tx_builder = locked_wallet.build_tx();

		tx_builder
			.add_recipient(output_script, value_sats)
			.fee_rate(fee_rate)
			.nlocktime(locktime)
			.enable_rbf();

		let mut psbt = match tx_builder.finish() {
			Ok((psbt, _)) => {
				log_trace!(self.logger, "Created funding PSBT: {:?}", psbt);
				psbt
			},
			Err(err) => {
				log_error!(self.logger, "Failed to create funding transaction: {}", err);
				return Err(err.into());
			},
		};

		let mut sign_options = SignOptions::default();
		sign_options.trust_witness_utxo = true;

		match locked_wallet.sign(&mut psbt, sign_options) {
			Ok(finalized) => {
				if !finalized {
					return Err(Error::OnchainTxCreationFailed);
				}
			},
			Err(err) => {
				log_error!(self.logger, "Failed to create funding transaction: {}", err);
				return Err(err.into());
			},
		}

		Ok(psbt.extract_tx())
	}

	pub(crate) fn get_new_address(&self) -> Result<bitcoin::Address, Error> {
		let address_info = self.inner.lock().unwrap().get_address(AddressIndex::New)?;
		Ok(address_info.address)
	}

<<<<<<< HEAD
=======
	fn get_new_internal_address(&self) -> Result<bitcoin::Address, Error> {
		let address_info =
			self.inner.lock().unwrap().get_internal_address(AddressIndex::LastUnused)?;
		Ok(address_info.address)
	}

>>>>>>> 44596dcc
	pub(crate) fn get_balances(
		&self, total_anchor_channels_reserve_sats: u64,
	) -> Result<(u64, u64), Error> {
		// TODO: Drop this workaround after BDK 1.0 upgrade.
		// We get the balance and update our cache if we can do so without blocking on the wallet
		// Mutex. Otherwise, we return a cached value.
		let balance = match self.inner.try_lock() {
			Ok(wallet_lock) => {
				// Update balance cache if we can.
				let balance = wallet_lock.get_balance()?;
				*self.balance_cache.write().unwrap() = balance.clone();
				balance
			},
			Err(_) => self.balance_cache.read().unwrap().clone(),
		};

		let (total, spendable) = (
			balance.get_total(),
			balance.get_spendable().saturating_sub(total_anchor_channels_reserve_sats),
		);

		Ok((total, spendable))
	}

	/// Send funds to the given address.
	///
	/// If `amount_msat_or_drain` is `None` the wallet will be drained, i.e., all available funds will be
	/// spent.
	pub(crate) fn send_to_address(
		&self, address: &bitcoin::Address, amount_msat_or_drain: Option<u64>,
	) -> Result<Txid, Error> {
		let confirmation_target = ConfirmationTarget::OutputSpendingFee;
		let fee_rate = FeeRate::from_sat_per_kwu(
			self.fee_estimator.get_est_sat_per_1000_weight(confirmation_target) as f32,
		);

		let tx = {
			let locked_wallet = self.inner.lock().unwrap();
			let mut tx_builder = locked_wallet.build_tx();

			if let Some(amount_sats) = amount_msat_or_drain {
				tx_builder
					.add_recipient(address.script_pubkey(), amount_sats)
					.fee_rate(fee_rate)
					.enable_rbf();
			} else {
				tx_builder
					.drain_wallet()
					.drain_to(address.script_pubkey())
					.fee_rate(fee_rate)
					.enable_rbf();
			}

			let mut psbt = match tx_builder.finish() {
				Ok((psbt, _)) => {
					log_trace!(self.logger, "Created PSBT: {:?}", psbt);
					psbt
				},
				Err(err) => {
					log_error!(self.logger, "Failed to create transaction: {}", err);
					return Err(err.into());
				},
			};

			match locked_wallet.sign(&mut psbt, SignOptions::default()) {
				Ok(finalized) => {
					if !finalized {
						return Err(Error::OnchainTxCreationFailed);
					}
				},
				Err(err) => {
					log_error!(self.logger, "Failed to create transaction: {}", err);
					return Err(err.into());
				},
			}
			psbt.extract_tx()
		};

		self.broadcaster.broadcast_transactions(&[&tx]);

		let txid = tx.txid();

		if let Some(amount_sats) = amount_msat_or_drain {
			log_info!(
				self.logger,
				"Created new transaction {} sending {}sats on-chain to address {}",
				txid,
				amount_sats,
				address
			);
		} else {
			log_info!(
				self.logger,
				"Created new transaction {} sending all available on-chain funds to address {}",
				txid,
				address
			);
		}

		Ok(txid)
	}

	fn register_or_subscribe_pending_sync(
		&self,
	) -> Option<tokio::sync::oneshot::Receiver<Result<(), Error>>> {
		let mut sync_status_lock = self.sync_status.lock().unwrap();
		match sync_status_lock.deref_mut() {
			WalletSyncStatus::Completed => {
				// We're first to register for a sync.
				*sync_status_lock = WalletSyncStatus::InProgress { subscribers: Vec::new() };
				None
			},
			WalletSyncStatus::InProgress { subscribers } => {
				// A sync is in-progress, we subscribe.
				let (tx, rx) = tokio::sync::oneshot::channel();
				subscribers.push(tx);
				Some(rx)
			},
		}
	}

	fn propagate_result_to_subscribers(&self, res: Result<(), Error>) {
		// Send the notification to any other tasks that might be waiting on it by now.
		let mut waiting_subscribers = Vec::new();
		{
			let mut sync_status_lock = self.sync_status.lock().unwrap();
			match sync_status_lock.deref_mut() {
				WalletSyncStatus::Completed => {
					// No sync in-progress, do nothing.
					return;
				},
				WalletSyncStatus::InProgress { subscribers } => {
					// A sync is in-progress, we notify subscribers.
					mem::swap(&mut waiting_subscribers, subscribers);
					*sync_status_lock = WalletSyncStatus::Completed;
				},
			}
		}

		for sender in waiting_subscribers {
			sender.send(res).unwrap_or_else(|e| {
				debug_assert!(false, "Failed to send wallet sync result to subscribers: {:?}", e);
				log_error!(
					self.logger,
					"Failed to send wallet sync result to subscribers: {:?}",
					e
				);
			});
		}
	}
}

impl<D, B: Deref, E: Deref, L: Deref> WalletSource for Wallet<D, B, E, L>
where
	D: BatchDatabase,
	B::Target: BroadcasterInterface,
	E::Target: FeeEstimator,
	L::Target: Logger,
{
	fn list_confirmed_utxos(&self) -> Result<Vec<Utxo>, ()> {
		let locked_wallet = self.inner.lock().unwrap();
		let mut utxos = Vec::new();
		let confirmed_txs: Vec<bdk::TransactionDetails> = locked_wallet
			.list_transactions(false)
			.map_err(|e| {
				log_error!(self.logger, "Failed to retrieve transactions from wallet: {}", e);
			})?
			.into_iter()
			.filter(|t| t.confirmation_time.is_some())
			.collect();
		let unspent_confirmed_utxos = locked_wallet
			.list_unspent()
			.map_err(|e| {
				log_error!(
					self.logger,
					"Failed to retrieve unspent transactions from wallet: {}",
					e
				);
			})?
			.into_iter()
			.filter(|u| confirmed_txs.iter().find(|t| t.txid == u.outpoint.txid).is_some());

		for u in unspent_confirmed_utxos {
			let payload = Payload::from_script(&u.txout.script_pubkey).map_err(|e| {
				log_error!(self.logger, "Failed to retrieve script payload: {}", e);
			})?;

			match payload {
				Payload::WitnessProgram(program) => match program.version() {
					WitnessVersion::V0 if program.program().len() == 20 => {
						let wpkh =
							WPubkeyHash::from_slice(program.program().as_bytes()).map_err(|e| {
								log_error!(self.logger, "Failed to retrieve script payload: {}", e);
							})?;
						let utxo = Utxo::new_v0_p2wpkh(u.outpoint, u.txout.value, &wpkh);
						utxos.push(utxo);
					},
					WitnessVersion::V1 => {
						XOnlyPublicKey::from_slice(program.program().as_bytes()).map_err(|e| {
							log_error!(self.logger, "Failed to retrieve script payload: {}", e);
						})?;

						let utxo = Utxo {
							outpoint: u.outpoint,
							output: TxOut {
								value: u.txout.value,
								script_pubkey: ScriptBuf::new_witness_program(&program),
							},
							satisfaction_weight: 1 /* empty script_sig */ * WITNESS_SCALE_FACTOR as u64 +
								1 /* witness items */ + 1 /* schnorr sig len */ + 64, /* schnorr sig */
						};
						utxos.push(utxo);
					},
					_ => {
						log_error!(
							self.logger,
							"Unexpected witness version or length. Version: {}, Length: {}",
							program.version(),
							program.program().len()
						);
					},
				},
				_ => {
					log_error!(
						self.logger,
						"Tried to use a non-witness script. This must never happen."
					);
					panic!("Tried to use a non-witness script. This must never happen.");
				},
			}
		}

		Ok(utxos)
	}

	fn get_change_script(&self) -> Result<ScriptBuf, ()> {
		let locked_wallet = self.inner.lock().unwrap();
<<<<<<< HEAD
		let address_info = locked_wallet.get_address(AddressIndex::New).map_err(|e| {
			log_error!(self.logger, "Failed to retrieve new address from wallet: {}", e);
		})?;
=======
		let address_info =
			locked_wallet.get_internal_address(AddressIndex::LastUnused).map_err(|e| {
				log_error!(self.logger, "Failed to retrieve new address from wallet: {}", e);
			})?;
>>>>>>> 44596dcc

		Ok(address_info.address.script_pubkey())
	}

	fn sign_psbt(&self, mut psbt: PartiallySignedTransaction) -> Result<Transaction, ()> {
		let locked_wallet = self.inner.lock().unwrap();

<<<<<<< HEAD
=======
		// While BDK populates both `witness_utxo` and `non_witness_utxo` fields, LDK does not. As
		// BDK by default doesn't trust the witness UTXO to account for the Segwit bug, we must
		// disable it here as otherwise we fail to sign.
>>>>>>> 44596dcc
		let mut sign_options = SignOptions::default();
		sign_options.trust_witness_utxo = true;

		match locked_wallet.sign(&mut psbt, sign_options) {
<<<<<<< HEAD
			Ok(finalized) => {
				if !finalized {
					log_error!(self.logger, "Failed to finalize PSBT.");
					return Err(());
				}
=======
			Ok(_finalized) => {
				// BDK will fail to finalize for all LDK-provided inputs of the PSBT. Unfortunately
				// we can't check more fine grained if it succeeded for all the other inputs here,
				// so we just ignore the returned `finalized` bool.
>>>>>>> 44596dcc
			},
			Err(err) => {
				log_error!(self.logger, "Failed to sign transaction: {}", err);
				return Err(());
			},
		}

		Ok(psbt.extract_tx())
	}
}

/// Similar to [`KeysManager`], but overrides the destination and shutdown scripts so they are
/// directly spendable by the BDK wallet.
pub struct WalletKeysManager<D, B: Deref, E: Deref, L: Deref>
where
	D: BatchDatabase,
	B::Target: BroadcasterInterface,
	E::Target: FeeEstimator,
	L::Target: Logger,
{
	inner: KeysManager,
	wallet: Arc<Wallet<D, B, E, L>>,
	logger: L,
}

impl<D, B: Deref, E: Deref, L: Deref> WalletKeysManager<D, B, E, L>
where
	D: BatchDatabase,
	B::Target: BroadcasterInterface,
	E::Target: FeeEstimator,
	L::Target: Logger,
{
	/// Constructs a `WalletKeysManager` that overrides the destination and shutdown scripts.
	///
	/// See [`KeysManager::new`] for more information on `seed`, `starting_time_secs`, and
	/// `starting_time_nanos`.
	pub fn new(
		seed: &[u8; 32], starting_time_secs: u64, starting_time_nanos: u32,
		wallet: Arc<Wallet<D, B, E, L>>, logger: L,
	) -> Self {
		let inner = KeysManager::new(seed, starting_time_secs, starting_time_nanos);
		Self { inner, wallet, logger }
	}

	pub fn sign_message(&self, msg: &[u8]) -> Result<String, Error> {
		message_signing::sign(msg, &self.inner.get_node_secret_key())
			.or(Err(Error::MessageSigningFailed))
	}

	pub fn get_node_secret_key(&self) -> SecretKey {
		self.inner.get_node_secret_key()
	}

	pub fn verify_signature(&self, msg: &[u8], sig: &str, pkey: &PublicKey) -> bool {
		message_signing::verify(msg, sig, pkey)
	}
}

impl<D, B: Deref, E: Deref, L: Deref> NodeSigner for WalletKeysManager<D, B, E, L>
where
	D: BatchDatabase,
	B::Target: BroadcasterInterface,
	E::Target: FeeEstimator,
	L::Target: Logger,
{
	fn get_node_id(&self, recipient: Recipient) -> Result<PublicKey, ()> {
		self.inner.get_node_id(recipient)
	}

	fn ecdh(
		&self, recipient: Recipient, other_key: &PublicKey, tweak: Option<&Scalar>,
	) -> Result<SharedSecret, ()> {
		self.inner.ecdh(recipient, other_key, tweak)
	}

	fn get_inbound_payment_key_material(&self) -> KeyMaterial {
		self.inner.get_inbound_payment_key_material()
	}

	fn sign_invoice(
		&self, hrp_bytes: &[u8], invoice_data: &[u5], recipient: Recipient,
	) -> Result<RecoverableSignature, ()> {
		self.inner.sign_invoice(hrp_bytes, invoice_data, recipient)
	}

	fn sign_gossip_message(&self, msg: UnsignedGossipMessage<'_>) -> Result<Signature, ()> {
		self.inner.sign_gossip_message(msg)
	}

	fn sign_bolt12_invoice(
		&self, invoice: &lightning::offers::invoice::UnsignedBolt12Invoice,
	) -> Result<bitcoin::secp256k1::schnorr::Signature, ()> {
		self.inner.sign_bolt12_invoice(invoice)
	}

	fn sign_bolt12_invoice_request(
		&self, invoice_request: &lightning::offers::invoice_request::UnsignedInvoiceRequest,
	) -> Result<bitcoin::secp256k1::schnorr::Signature, ()> {
		self.inner.sign_bolt12_invoice_request(invoice_request)
	}
}

impl<D, B: Deref, E: Deref, L: Deref> OutputSpender for WalletKeysManager<D, B, E, L>
where
	D: BatchDatabase,
	B::Target: BroadcasterInterface,
	E::Target: FeeEstimator,
	L::Target: Logger,
{
	/// See [`KeysManager::spend_spendable_outputs`] for documentation on this method.
	fn spend_spendable_outputs<C: Signing>(
		&self, descriptors: &[&SpendableOutputDescriptor], outputs: Vec<TxOut>,
		change_destination_script: ScriptBuf, feerate_sat_per_1000_weight: u32,
		locktime: Option<LockTime>, secp_ctx: &Secp256k1<C>,
	) -> Result<Transaction, ()> {
		self.inner.spend_spendable_outputs(
			descriptors,
			outputs,
			change_destination_script,
			feerate_sat_per_1000_weight,
			locktime,
			secp_ctx,
		)
	}
}

impl<D, B: Deref, E: Deref, L: Deref> EntropySource for WalletKeysManager<D, B, E, L>
where
	D: BatchDatabase,
	B::Target: BroadcasterInterface,
	E::Target: FeeEstimator,
	L::Target: Logger,
{
	fn get_secure_random_bytes(&self) -> [u8; 32] {
		self.inner.get_secure_random_bytes()
	}
}

impl<D, B: Deref, E: Deref, L: Deref> SignerProvider for WalletKeysManager<D, B, E, L>
where
	D: BatchDatabase,
	B::Target: BroadcasterInterface,
	E::Target: FeeEstimator,
	L::Target: Logger,
{
	type EcdsaSigner = InMemorySigner;

	fn generate_channel_keys_id(
		&self, inbound: bool, channel_value_satoshis: u64, user_channel_id: u128,
	) -> [u8; 32] {
		self.inner.generate_channel_keys_id(inbound, channel_value_satoshis, user_channel_id)
	}

	fn derive_channel_signer(
		&self, channel_value_satoshis: u64, channel_keys_id: [u8; 32],
	) -> Self::EcdsaSigner {
		self.inner.derive_channel_signer(channel_value_satoshis, channel_keys_id)
	}

	fn read_chan_signer(&self, reader: &[u8]) -> Result<Self::EcdsaSigner, DecodeError> {
		self.inner.read_chan_signer(reader)
	}

	fn get_destination_script(&self, _channel_keys_id: [u8; 32]) -> Result<ScriptBuf, ()> {
		let address = self.wallet.get_new_address().map_err(|e| {
			log_error!(self.logger, "Failed to retrieve new address from wallet: {}", e);
		})?;
		Ok(address.script_pubkey())
	}

	fn get_shutdown_scriptpubkey(&self) -> Result<ShutdownScript, ()> {
		let address = self.wallet.get_new_address().map_err(|e| {
			log_error!(self.logger, "Failed to retrieve new address from wallet: {}", e);
		})?;

		match address.payload {
			Payload::WitnessProgram(program) => ShutdownScript::new_witness_program(&program)
				.map_err(|e| {
					log_error!(self.logger, "Invalid shutdown script: {:?}", e);
				}),
			_ => {
				log_error!(
					self.logger,
					"Tried to use a non-witness address. This must never happen."
				);
				panic!("Tried to use a non-witness address. This must never happen.");
			},
		}
	}
}

impl<D, B: Deref, E: Deref, L: Deref> ChangeDestinationSource for WalletKeysManager<D, B, E, L>
where
	D: BatchDatabase,
	B::Target: BroadcasterInterface,
	E::Target: FeeEstimator,
	L::Target: Logger,
{
	fn get_change_destination_script(&self) -> Result<ScriptBuf, ()> {
		let address = self.wallet.get_new_internal_address().map_err(|e| {
			log_error!(self.logger, "Failed to retrieve new address from wallet: {}", e);
		})?;
		Ok(address.script_pubkey())
	}
}<|MERGE_RESOLUTION|>--- conflicted
+++ resolved
@@ -140,16 +140,12 @@
 					},
 				},
 				Err(e) => {
-<<<<<<< HEAD
 					log_error!(
 						self.logger,
 						"On-chain wallet sync timed out after {}s: {}",
 						BDK_WALLET_SYNC_TIMEOUT_SECS,
 						e
 					);
-=======
-					log_error!(self.logger, "On-chain wallet sync timed out: {}", e);
->>>>>>> 44596dcc
 					Err(Error::WalletOperationTimeout)
 				},
 			}
@@ -211,15 +207,12 @@
 		Ok(address_info.address)
 	}
 
-<<<<<<< HEAD
-=======
 	fn get_new_internal_address(&self) -> Result<bitcoin::Address, Error> {
 		let address_info =
 			self.inner.lock().unwrap().get_internal_address(AddressIndex::LastUnused)?;
 		Ok(address_info.address)
 	}
 
->>>>>>> 44596dcc
 	pub(crate) fn get_balances(
 		&self, total_anchor_channels_reserve_sats: u64,
 	) -> Result<(u64, u64), Error> {
@@ -457,16 +450,10 @@
 
 	fn get_change_script(&self) -> Result<ScriptBuf, ()> {
 		let locked_wallet = self.inner.lock().unwrap();
-<<<<<<< HEAD
-		let address_info = locked_wallet.get_address(AddressIndex::New).map_err(|e| {
-			log_error!(self.logger, "Failed to retrieve new address from wallet: {}", e);
-		})?;
-=======
 		let address_info =
 			locked_wallet.get_internal_address(AddressIndex::LastUnused).map_err(|e| {
 				log_error!(self.logger, "Failed to retrieve new address from wallet: {}", e);
 			})?;
->>>>>>> 44596dcc
 
 		Ok(address_info.address.script_pubkey())
 	}
@@ -474,28 +461,17 @@
 	fn sign_psbt(&self, mut psbt: PartiallySignedTransaction) -> Result<Transaction, ()> {
 		let locked_wallet = self.inner.lock().unwrap();
 
-<<<<<<< HEAD
-=======
 		// While BDK populates both `witness_utxo` and `non_witness_utxo` fields, LDK does not. As
 		// BDK by default doesn't trust the witness UTXO to account for the Segwit bug, we must
 		// disable it here as otherwise we fail to sign.
->>>>>>> 44596dcc
 		let mut sign_options = SignOptions::default();
 		sign_options.trust_witness_utxo = true;
 
 		match locked_wallet.sign(&mut psbt, sign_options) {
-<<<<<<< HEAD
-			Ok(finalized) => {
-				if !finalized {
-					log_error!(self.logger, "Failed to finalize PSBT.");
-					return Err(());
-				}
-=======
 			Ok(_finalized) => {
 				// BDK will fail to finalize for all LDK-provided inputs of the PSBT. Unfortunately
 				// we can't check more fine grained if it succeeded for all the other inputs here,
 				// so we just ignore the returned `finalized` bool.
->>>>>>> 44596dcc
 			},
 			Err(err) => {
 				log_error!(self.logger, "Failed to sign transaction: {}", err);
