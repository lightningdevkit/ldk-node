use crate::logger::{log_error, log_info, log_trace, Logger};

use crate::Error;

use lightning::chain::chaininterface::{BroadcasterInterface, ConfirmationTarget, FeeEstimator};

use lightning::events::bump_transaction::{Utxo, WalletSource};
use lightning::ln::msgs::{DecodeError, UnsignedGossipMessage};
use lightning::ln::script::ShutdownScript;
use lightning::sign::{
	EntropySource, InMemorySigner, KeyMaterial, KeysManager, NodeSigner, Recipient, SignerProvider,
	SpendableOutputDescriptor,
};

use lightning::util::message_signing;

use bdk::blockchain::EsploraBlockchain;
use bdk::database::BatchDatabase;
use bdk::wallet::AddressIndex;
use bdk::{Balance, FeeRate};
use bdk::{SignOptions, SyncOptions};

use bitcoin::address::{Payload, WitnessVersion};
use bitcoin::bech32::u5;
use bitcoin::blockdata::constants::WITNESS_SCALE_FACTOR;
use bitcoin::blockdata::locktime::absolute::LockTime;
use bitcoin::hash_types::WPubkeyHash;
use bitcoin::hashes::Hash;
use bitcoin::key::XOnlyPublicKey;
use bitcoin::psbt::PartiallySignedTransaction;
use bitcoin::secp256k1::ecdh::SharedSecret;
use bitcoin::secp256k1::ecdsa::{RecoverableSignature, Signature};
use bitcoin::secp256k1::{PublicKey, Scalar, Secp256k1, SecretKey, Signing};
use bitcoin::{ScriptBuf, Transaction, TxOut, Txid};

use std::ops::Deref;
use std::sync::{Arc, Condvar, Mutex, RwLock};
use std::time::Duration;

pub struct Wallet<D, B: Deref, E: Deref, L: Deref>
where
	D: BatchDatabase,
	B::Target: BroadcasterInterface,
	E::Target: FeeEstimator,
	L::Target: Logger,
{
	// A BDK blockchain used for wallet sync.
	blockchain: EsploraBlockchain,
	// A BDK on-chain wallet.
	inner: Mutex<bdk::Wallet<D>>,
	// A cache storing the most recently retrieved fee rate estimations.
	broadcaster: B,
	fee_estimator: E,
	sync_lock: (Mutex<()>, Condvar),
	// TODO: Drop this workaround after BDK 1.0 upgrade.
	balance_cache: RwLock<Balance>,
	logger: L,
}

impl<D, B: Deref, E: Deref, L: Deref> Wallet<D, B, E, L>
where
	D: BatchDatabase,
	B::Target: BroadcasterInterface,
	E::Target: FeeEstimator,
	L::Target: Logger,
{
	pub(crate) fn new(
		blockchain: EsploraBlockchain, wallet: bdk::Wallet<D>, broadcaster: B, fee_estimator: E,
		logger: L,
	) -> Self {
		let start_balance = wallet.get_balance().unwrap_or(Balance {
			immature: 0,
			trusted_pending: 0,
			untrusted_pending: 0,
			confirmed: 0,
		});

		let inner = Mutex::new(wallet);
		let sync_lock = (Mutex::new(()), Condvar::new());
<<<<<<< HEAD
		let balance_cache = RwLock::new(Balance {
			immature: 0,
			trusted_pending: 0,
			untrusted_pending: 0,
			confirmed: 0,
		});
=======
		let balance_cache = RwLock::new(start_balance);
>>>>>>> f3ce8530
		Self { blockchain, inner, broadcaster, fee_estimator, sync_lock, balance_cache, logger }
	}

	pub(crate) async fn sync(&self) -> Result<(), Error> {
		let (lock, cvar) = &self.sync_lock;

		let guard = match lock.try_lock() {
			Ok(guard) => guard,
			Err(_) => {
				log_info!(self.logger, "Sync in progress, skipping.");
				let guard = cvar.wait(lock.lock().unwrap());
				drop(guard);
				cvar.notify_all();
				return Ok(());
			},
		};

		let sync_options = SyncOptions { progress: None };
		let wallet_lock = self.inner.lock().unwrap();
		let res = match wallet_lock.sync(&self.blockchain, sync_options).await {
			Ok(()) => {
				// TODO: Drop this workaround after BDK 1.0 upgrade.
				// Update balance cache after syncing.
				if let Ok(balance) = wallet_lock.get_balance() {
					*self.balance_cache.write().unwrap() = balance;
				}
				Ok(())
			},
			Err(e) => match e {
				bdk::Error::Esplora(ref be) => match **be {
					bdk::blockchain::esplora::EsploraError::Reqwest(_) => {
						// Drop lock, sleep for a second, retry.
						drop(wallet_lock);
						tokio::time::sleep(Duration::from_secs(1)).await;
						log_error!(
							self.logger,
							"Sync failed due to HTTP connection error, retrying: {}",
							e
						);
						let sync_options = SyncOptions { progress: None };
						self.inner
							.lock()
							.unwrap()
							.sync(&self.blockchain, sync_options)
							.await
							.map_err(|e| From::from(e))
					},
					_ => {
						log_error!(self.logger, "Sync failed due to Esplora error: {}", e);
						Err(From::from(e))
					},
				},
				_ => {
					log_error!(self.logger, "Wallet sync error: {}", e);
					Err(From::from(e))
				},
			},
		};

		drop(guard);
		cvar.notify_all();
		res
	}

	pub(crate) fn create_funding_transaction(
		&self, output_script: ScriptBuf, value_sats: u64, confirmation_target: ConfirmationTarget,
		locktime: LockTime,
	) -> Result<Transaction, Error> {
		let fee_rate = FeeRate::from_sat_per_kwu(
			self.fee_estimator.get_est_sat_per_1000_weight(confirmation_target) as f32,
		);

		let locked_wallet = self.inner.lock().unwrap();
		let mut tx_builder = locked_wallet.build_tx();

		tx_builder
			.add_recipient(output_script, value_sats)
			.fee_rate(fee_rate)
			.nlocktime(locktime)
			.enable_rbf();

		let mut psbt = match tx_builder.finish() {
			Ok((psbt, _)) => {
				log_trace!(self.logger, "Created funding PSBT: {:?}", psbt);
				psbt
			},
			Err(err) => {
				log_error!(self.logger, "Failed to create funding transaction: {}", err);
				return Err(err.into());
			},
		};

		match locked_wallet.sign(&mut psbt, SignOptions::default()) {
			Ok(finalized) => {
				if !finalized {
					return Err(Error::OnchainTxCreationFailed);
				}
			},
			Err(err) => {
				log_error!(self.logger, "Failed to create funding transaction: {}", err);
				return Err(err.into());
			},
		}

		Ok(psbt.extract_tx())
	}

	pub(crate) fn get_new_address(&self) -> Result<bitcoin::Address, Error> {
		let address_info = self.inner.lock().unwrap().get_address(AddressIndex::New)?;
		Ok(address_info.address)
	}

	pub(crate) fn get_balances(
		&self, total_anchor_channels_reserve_sats: u64,
	) -> Result<(u64, u64), Error> {
		// TODO: Drop this workaround after BDK 1.0 upgrade.
		// We get the balance and update our cache if we can do so without blocking on the wallet
		// Mutex. Otherwise, we return a cached value.
		let balance = match self.inner.try_lock() {
			Ok(wallet_lock) => {
				// Update balance cache if we can.
				let balance = wallet_lock.get_balance()?;
				*self.balance_cache.write().unwrap() = balance.clone();
				balance
			},
			Err(_) => self.balance_cache.read().unwrap().clone(),
		};

		let (total, spendable) = (
			balance.get_total(),
			balance.get_spendable().saturating_sub(total_anchor_channels_reserve_sats),
		);

		Ok((total, spendable))
	}

	/// Send funds to the given address.
	///
	/// If `amount_msat_or_drain` is `None` the wallet will be drained, i.e., all available funds will be
	/// spent.
	pub(crate) fn send_to_address(
		&self, address: &bitcoin::Address, amount_msat_or_drain: Option<u64>,
	) -> Result<Txid, Error> {
		let confirmation_target = ConfirmationTarget::NonAnchorChannelFee;
		let fee_rate = FeeRate::from_sat_per_kwu(
			self.fee_estimator.get_est_sat_per_1000_weight(confirmation_target) as f32,
		);

		let tx = {
			let locked_wallet = self.inner.lock().unwrap();
			let mut tx_builder = locked_wallet.build_tx();

			if let Some(amount_sats) = amount_msat_or_drain {
				tx_builder
					.add_recipient(address.script_pubkey(), amount_sats)
					.fee_rate(fee_rate)
					.enable_rbf();
			} else {
				tx_builder
					.drain_wallet()
					.drain_to(address.script_pubkey())
					.fee_rate(fee_rate)
					.enable_rbf();
			}

			let mut psbt = match tx_builder.finish() {
				Ok((psbt, _)) => {
					log_trace!(self.logger, "Created PSBT: {:?}", psbt);
					psbt
				},
				Err(err) => {
					log_error!(self.logger, "Failed to create transaction: {}", err);
					return Err(err.into());
				},
			};

			match locked_wallet.sign(&mut psbt, SignOptions::default()) {
				Ok(finalized) => {
					if !finalized {
						return Err(Error::OnchainTxCreationFailed);
					}
				},
				Err(err) => {
					log_error!(self.logger, "Failed to create transaction: {}", err);
					return Err(err.into());
				},
			}
			psbt.extract_tx()
		};

		self.broadcaster.broadcast_transactions(&[&tx]);

		let txid = tx.txid();

		if let Some(amount_sats) = amount_msat_or_drain {
			log_info!(
				self.logger,
				"Created new transaction {} sending {}sats on-chain to address {}",
				txid,
				amount_sats,
				address
			);
		} else {
			log_info!(
				self.logger,
				"Created new transaction {} sending all available on-chain funds to address {}",
				txid,
				address
			);
		}

		Ok(txid)
	}
}

impl<D, B: Deref, E: Deref, L: Deref> WalletSource for Wallet<D, B, E, L>
where
	D: BatchDatabase,
	B::Target: BroadcasterInterface,
	E::Target: FeeEstimator,
	L::Target: Logger,
{
	fn list_confirmed_utxos(&self) -> Result<Vec<Utxo>, ()> {
		let locked_wallet = self.inner.lock().unwrap();
		let mut utxos = Vec::new();
		let confirmed_txs: Vec<bdk::TransactionDetails> = locked_wallet
			.list_transactions(false)
			.map_err(|e| {
				log_error!(self.logger, "Failed to retrieve transactions from wallet: {}", e);
			})?
			.into_iter()
			.filter(|t| t.confirmation_time.is_some())
			.collect();
		let unspent_confirmed_utxos = locked_wallet
			.list_unspent()
			.map_err(|e| {
				log_error!(
					self.logger,
					"Failed to retrieve unspent transactions from wallet: {}",
					e
				);
			})?
			.into_iter()
			.filter(|u| confirmed_txs.iter().find(|t| t.txid == u.outpoint.txid).is_some());

		for u in unspent_confirmed_utxos {
			let payload = Payload::from_script(&u.txout.script_pubkey).map_err(|e| {
				log_error!(self.logger, "Failed to retrieve script payload: {}", e);
			})?;

			match payload {
				Payload::WitnessProgram(program) => match program.version() {
					WitnessVersion::V0 if program.program().len() == 20 => {
						let wpkh =
							WPubkeyHash::from_slice(program.program().as_bytes()).map_err(|e| {
								log_error!(self.logger, "Failed to retrieve script payload: {}", e);
							})?;
						let utxo = Utxo::new_v0_p2wpkh(u.outpoint, u.txout.value, &wpkh);
						utxos.push(utxo);
					},
					WitnessVersion::V1 => {
						XOnlyPublicKey::from_slice(program.program().as_bytes()).map_err(|e| {
							log_error!(self.logger, "Failed to retrieve script payload: {}", e);
						})?;

						let utxo = Utxo {
							outpoint: u.outpoint,
							output: TxOut {
								value: u.txout.value,
								script_pubkey: ScriptBuf::new_witness_program(&program),
							},
							satisfaction_weight: 1 /* empty script_sig */ * WITNESS_SCALE_FACTOR as u64 +
								1 /* witness items */ + 1 /* schnorr sig len */ + 64, /* schnorr sig */
						};
						utxos.push(utxo);
					},
					_ => {
						log_error!(
							self.logger,
							"Unexpected witness version or length. Version: {}, Length: {}",
							program.version(),
							program.program().len()
						);
					},
				},
				_ => {
					log_error!(
						self.logger,
						"Tried to use a non-witness script. This must never happen."
					);
					panic!("Tried to use a non-witness script. This must never happen.");
				},
			}
		}

		Ok(utxos)
	}

	fn get_change_script(&self) -> Result<ScriptBuf, ()> {
		let locked_wallet = self.inner.lock().unwrap();
		let address_info = locked_wallet.get_address(AddressIndex::New).map_err(|e| {
			log_error!(self.logger, "Failed to retrieve new address from wallet: {}", e);
		})?;

		Ok(address_info.address.script_pubkey())
	}

	fn sign_psbt(&self, mut psbt: PartiallySignedTransaction) -> Result<Transaction, ()> {
		let locked_wallet = self.inner.lock().unwrap();

		match locked_wallet.sign(&mut psbt, SignOptions::default()) {
			Ok(finalized) => {
				if !finalized {
					log_error!(self.logger, "Failed to finalize PSBT.");
					return Err(());
				}
			},
			Err(err) => {
				log_error!(self.logger, "Failed to sign transaction: {}", err);
				return Err(());
			},
		}

		Ok(psbt.extract_tx())
	}
}

/// Similar to [`KeysManager`], but overrides the destination and shutdown scripts so they are
/// directly spendable by the BDK wallet.
pub struct WalletKeysManager<D, B: Deref, E: Deref, L: Deref>
where
	D: BatchDatabase,
	B::Target: BroadcasterInterface,
	E::Target: FeeEstimator,
	L::Target: Logger,
{
	inner: KeysManager,
	wallet: Arc<Wallet<D, B, E, L>>,
	logger: L,
}

impl<D, B: Deref, E: Deref, L: Deref> WalletKeysManager<D, B, E, L>
where
	D: BatchDatabase,
	B::Target: BroadcasterInterface,
	E::Target: FeeEstimator,
	L::Target: Logger,
{
	/// Constructs a `WalletKeysManager` that overrides the destination and shutdown scripts.
	///
	/// See [`KeysManager::new`] for more information on `seed`, `starting_time_secs`, and
	/// `starting_time_nanos`.
	pub fn new(
		seed: &[u8; 32], starting_time_secs: u64, starting_time_nanos: u32,
		wallet: Arc<Wallet<D, B, E, L>>, logger: L,
	) -> Self {
		let inner = KeysManager::new(seed, starting_time_secs, starting_time_nanos);
		Self { inner, wallet, logger }
	}

	/// See [`KeysManager::spend_spendable_outputs`] for documentation on this method.
	pub fn spend_spendable_outputs<C: Signing>(
		&self, descriptors: &[&SpendableOutputDescriptor], outputs: Vec<TxOut>,
		change_destination_script: ScriptBuf, feerate_sat_per_1000_weight: u32,
		locktime: Option<LockTime>, secp_ctx: &Secp256k1<C>,
	) -> Result<Transaction, ()> {
		self.inner.spend_spendable_outputs(
			descriptors,
			outputs,
			change_destination_script,
			feerate_sat_per_1000_weight,
			locktime,
			secp_ctx,
		)
	}

	pub fn sign_message(&self, msg: &[u8]) -> Result<String, Error> {
		message_signing::sign(msg, &self.inner.get_node_secret_key())
			.or(Err(Error::MessageSigningFailed))
	}

	pub fn get_node_secret_key(&self) -> SecretKey {
		self.inner.get_node_secret_key()
	}

	pub fn verify_signature(&self, msg: &[u8], sig: &str, pkey: &PublicKey) -> bool {
		message_signing::verify(msg, sig, pkey)
	}
}

impl<D, B: Deref, E: Deref, L: Deref> NodeSigner for WalletKeysManager<D, B, E, L>
where
	D: BatchDatabase,
	B::Target: BroadcasterInterface,
	E::Target: FeeEstimator,
	L::Target: Logger,
{
	fn get_node_id(&self, recipient: Recipient) -> Result<PublicKey, ()> {
		self.inner.get_node_id(recipient)
	}

	fn ecdh(
		&self, recipient: Recipient, other_key: &PublicKey, tweak: Option<&Scalar>,
	) -> Result<SharedSecret, ()> {
		self.inner.ecdh(recipient, other_key, tweak)
	}

	fn get_inbound_payment_key_material(&self) -> KeyMaterial {
		self.inner.get_inbound_payment_key_material()
	}

	fn sign_invoice(
		&self, hrp_bytes: &[u8], invoice_data: &[u5], recipient: Recipient,
	) -> Result<RecoverableSignature, ()> {
		self.inner.sign_invoice(hrp_bytes, invoice_data, recipient)
	}

	fn sign_gossip_message(&self, msg: UnsignedGossipMessage<'_>) -> Result<Signature, ()> {
		self.inner.sign_gossip_message(msg)
	}

	fn sign_bolt12_invoice(
		&self, invoice: &lightning::offers::invoice::UnsignedBolt12Invoice,
	) -> Result<bitcoin::secp256k1::schnorr::Signature, ()> {
		self.inner.sign_bolt12_invoice(invoice)
	}

	fn sign_bolt12_invoice_request(
		&self, invoice_request: &lightning::offers::invoice_request::UnsignedInvoiceRequest,
	) -> Result<bitcoin::secp256k1::schnorr::Signature, ()> {
		self.inner.sign_bolt12_invoice_request(invoice_request)
	}
}

impl<D, B: Deref, E: Deref, L: Deref> EntropySource for WalletKeysManager<D, B, E, L>
where
	D: BatchDatabase,
	B::Target: BroadcasterInterface,
	E::Target: FeeEstimator,
	L::Target: Logger,
{
	fn get_secure_random_bytes(&self) -> [u8; 32] {
		self.inner.get_secure_random_bytes()
	}
}

impl<D, B: Deref, E: Deref, L: Deref> SignerProvider for WalletKeysManager<D, B, E, L>
where
	D: BatchDatabase,
	B::Target: BroadcasterInterface,
	E::Target: FeeEstimator,
	L::Target: Logger,
{
	type EcdsaSigner = InMemorySigner;

	fn generate_channel_keys_id(
		&self, inbound: bool, channel_value_satoshis: u64, user_channel_id: u128,
	) -> [u8; 32] {
		self.inner.generate_channel_keys_id(inbound, channel_value_satoshis, user_channel_id)
	}

	fn derive_channel_signer(
		&self, channel_value_satoshis: u64, channel_keys_id: [u8; 32],
	) -> Self::EcdsaSigner {
		self.inner.derive_channel_signer(channel_value_satoshis, channel_keys_id)
	}

	fn read_chan_signer(&self, reader: &[u8]) -> Result<Self::EcdsaSigner, DecodeError> {
		self.inner.read_chan_signer(reader)
	}

	fn get_destination_script(&self, _channel_keys_id: [u8; 32]) -> Result<ScriptBuf, ()> {
		let address = self.wallet.get_new_address().map_err(|e| {
			log_error!(self.logger, "Failed to retrieve new address from wallet: {}", e);
		})?;
		Ok(address.script_pubkey())
	}

	fn get_shutdown_scriptpubkey(&self) -> Result<ShutdownScript, ()> {
		let address = self.wallet.get_new_address().map_err(|e| {
			log_error!(self.logger, "Failed to retrieve new address from wallet: {}", e);
		})?;

		match address.payload {
			Payload::WitnessProgram(program) => ShutdownScript::new_witness_program(&program)
				.map_err(|e| {
					log_error!(self.logger, "Invalid shutdown script: {:?}", e);
				}),
			_ => {
				log_error!(
					self.logger,
					"Tried to use a non-witness address. This must never happen."
				);
				panic!("Tried to use a non-witness address. This must never happen.");
			},
		}
	}
}<|MERGE_RESOLUTION|>--- conflicted
+++ resolved
@@ -77,16 +77,7 @@
 
 		let inner = Mutex::new(wallet);
 		let sync_lock = (Mutex::new(()), Condvar::new());
-<<<<<<< HEAD
-		let balance_cache = RwLock::new(Balance {
-			immature: 0,
-			trusted_pending: 0,
-			untrusted_pending: 0,
-			confirmed: 0,
-		});
-=======
 		let balance_cache = RwLock::new(start_balance);
->>>>>>> f3ce8530
 		Self { blockchain, inner, broadcaster, fee_estimator, sync_lock, balance_cache, logger }
 	}
 
