use crate::sweep::value_satoshis_from_descriptor;

use lightning::chain::channelmonitor::Balance as LdkBalance;
use lightning::ln::{ChannelId, PaymentHash, PaymentPreimage};
use lightning::util::sweep::{OutputSpendStatus, TrackedSpendableOutput};

use bitcoin::secp256k1::PublicKey;
use bitcoin::{BlockHash, Txid};

/// Details of the known available balances returned by [`Node::list_balances`].
///
/// [`Node::list_balances`]: crate::Node::list_balances
#[derive(Debug, Clone)]
pub struct BalanceDetails {
	/// The total balance of our on-chain wallet.
	pub total_onchain_balance_sats: u64,
	/// The currently spendable balance of our on-chain wallet.
	///
	/// This includes any sufficiently confirmed funds, minus
	/// [`total_anchor_channels_reserve_sats`].
	///
	/// [`total_anchor_channels_reserve_sats`]: Self::total_anchor_channels_reserve_sats
	pub spendable_onchain_balance_sats: u64,
<<<<<<< HEAD
	/// The share of our total balance which we retain as an emergency reserve to (hopefully) be
=======
	/// The share of our total balance that we retain as an emergency reserve to (hopefully) be
>>>>>>> bd9bd683
	/// able to spend the Anchor outputs when one of our channels is closed.
	pub total_anchor_channels_reserve_sats: u64,
	/// The total balance that we would be able to claim across all our Lightning channels.
	///
	/// Note this excludes balances that we are unsure if we are able to claim (e.g., as we are
	/// waiting for a preimage or for a timeout to expire). These balances will however be included
	/// as [`MaybePreimageClaimableHTLC`] and
	/// [`MaybeTimeoutClaimableHTLC`] in [`lightning_balances`].
	///
	/// [`MaybePreimageClaimableHTLC`]: LightningBalance::MaybePreimageClaimableHTLC
	/// [`MaybeTimeoutClaimableHTLC`]: LightningBalance::MaybeTimeoutClaimableHTLC
	/// [`lightning_balances`]: Self::lightning_balances
	pub total_lightning_balance_sats: u64,
	/// A detailed list of all known Lightning balances that would be claimable on channel closure.
	///
	/// Note that less than the listed amounts are spendable over lightning as further reserve
	/// restrictions apply. Please refer to [`ChannelDetails::outbound_capacity_msat`] and
	/// [`ChannelDetails::next_outbound_htlc_limit_msat`] as returned by [`Node::list_channels`]
	/// for a better approximation of the spendable amounts.
	///
	/// [`ChannelDetails::outbound_capacity_msat`]: crate::ChannelDetails::outbound_capacity_msat
	/// [`ChannelDetails::next_outbound_htlc_limit_msat`]: crate::ChannelDetails::next_outbound_htlc_limit_msat
	/// [`Node::list_channels`]: crate::Node::list_channels
	pub lightning_balances: Vec<LightningBalance>,
	/// A detailed list of balances currently being swept from the Lightning to the on-chain
	/// wallet.
	///
	/// These are balances resulting from channel closures that may have been encumbered by a
	/// delay, but are now being claimed and useable once sufficiently confirmed on-chain.
	///
	/// Note that, depending on the sync status of the wallets, swept balances listed here might or
	/// might not already be accounted for in [`total_onchain_balance_sats`].
	///
	/// [`total_onchain_balance_sats`]: Self::total_onchain_balance_sats
	pub pending_balances_from_channel_closures: Vec<PendingSweepBalance>,
}

/// Details about the status of a known Lightning balance.
#[derive(Debug, Clone)]
pub enum LightningBalance {
	/// The channel is not yet closed (or the commitment or closing transaction has not yet
	/// appeared in a block). The given balance is claimable (less on-chain fees) if the channel is
	/// force-closed now.
	ClaimableOnChannelClose {
		/// The identifier of the channel this balance belongs to.
		channel_id: ChannelId,
		/// The identifier of our channel counterparty.
		counterparty_node_id: PublicKey,
		/// The amount available to claim, in satoshis, excluding the on-chain fees which will be
		/// required to do so.
		amount_satoshis: u64,
	},
	/// The channel has been closed, and the given balance is ours but awaiting confirmations until
	/// we consider it spendable.
	ClaimableAwaitingConfirmations {
		/// The identifier of the channel this balance belongs to.
		channel_id: ChannelId,
		/// The identifier of our channel counterparty.
		counterparty_node_id: PublicKey,
		/// The amount available to claim, in satoshis, possibly excluding the on-chain fees which
		/// were spent in broadcasting the transaction.
		amount_satoshis: u64,
		/// The height at which an [`Event::SpendableOutputs`] event will be generated for this
		/// amount.
		///
		/// [`Event::SpendableOutputs`]: lightning::events::Event::SpendableOutputs
		confirmation_height: u32,
	},
	/// The channel has been closed, and the given balance should be ours but awaiting spending
	/// transaction confirmation. If the spending transaction does not confirm in time, it is
	/// possible our counterparty can take the funds by broadcasting an HTLC timeout on-chain.
	///
	/// Once the spending transaction confirms, before it has reached enough confirmations to be
	/// considered safe from chain reorganizations, the balance will instead be provided via
	/// [`LightningBalance::ClaimableAwaitingConfirmations`].
	ContentiousClaimable {
		/// The identifier of the channel this balance belongs to.
		channel_id: ChannelId,
		/// The identifier of our channel counterparty.
		counterparty_node_id: PublicKey,
		/// The amount available to claim, in satoshis, excluding the on-chain fees which will be
		/// required to do so.
		amount_satoshis: u64,
		/// The height at which the counterparty may be able to claim the balance if we have not
		/// done so.
		timeout_height: u32,
		/// The payment hash that locks this HTLC.
		payment_hash: PaymentHash,
		/// The preimage that can be used to claim this HTLC.
		payment_preimage: PaymentPreimage,
	},
	/// HTLCs which we sent to our counterparty which are claimable after a timeout (less on-chain
	/// fees) if the counterparty does not know the preimage for the HTLCs. These are somewhat
	/// likely to be claimed by our counterparty before we do.
	MaybeTimeoutClaimableHTLC {
		/// The identifier of the channel this balance belongs to.
		channel_id: ChannelId,
		/// The identifier of our channel counterparty.
		counterparty_node_id: PublicKey,
		/// The amount potentially available to claim, in satoshis, excluding the on-chain fees
		/// which will be required to do so.
		amount_satoshis: u64,
		/// The height at which we will be able to claim the balance if our counterparty has not
		/// done so.
		claimable_height: u32,
		/// The payment hash whose preimage our counterparty needs to claim this HTLC.
		payment_hash: PaymentHash,
	},
	/// HTLCs which we received from our counterparty which are claimable with a preimage which we
	/// do not currently have. This will only be claimable if we receive the preimage from the node
	/// to which we forwarded this HTLC before the timeout.
	MaybePreimageClaimableHTLC {
		/// The identifier of the channel this balance belongs to.
		channel_id: ChannelId,
		/// The identifier of our channel counterparty.
		counterparty_node_id: PublicKey,
		/// The amount potentially available to claim, in satoshis, excluding the on-chain fees
		/// which will be required to do so.
		amount_satoshis: u64,
		/// The height at which our counterparty will be able to claim the balance if we have not
		/// yet received the preimage and claimed it ourselves.
		expiry_height: u32,
		/// The payment hash whose preimage we need to claim this HTLC.
		payment_hash: PaymentHash,
	},
	/// The channel has been closed, and our counterparty broadcasted a revoked commitment
	/// transaction.
	///
	/// Thus, we're able to claim all outputs in the commitment transaction, one of which has the
	/// following amount.
	CounterpartyRevokedOutputClaimable {
		/// The identifier of the channel this balance belongs to.
		channel_id: ChannelId,
		/// The identifier of our channel counterparty.
		counterparty_node_id: PublicKey,
		/// The amount, in satoshis, of the output which we can claim.
		amount_satoshis: u64,
	},
}

impl LightningBalance {
	pub(crate) fn from_ldk_balance(
		channel_id: ChannelId, counterparty_node_id: PublicKey, balance: LdkBalance,
	) -> Self {
		match balance {
			LdkBalance::ClaimableOnChannelClose { amount_satoshis } => {
				Self::ClaimableOnChannelClose { channel_id, counterparty_node_id, amount_satoshis }
			},
			LdkBalance::ClaimableAwaitingConfirmations { amount_satoshis, confirmation_height } => {
				Self::ClaimableAwaitingConfirmations {
					channel_id,
					counterparty_node_id,
					amount_satoshis,
					confirmation_height,
				}
			},
			LdkBalance::ContentiousClaimable {
				amount_satoshis,
				timeout_height,
				payment_hash,
				payment_preimage,
			} => Self::ContentiousClaimable {
				channel_id,
				counterparty_node_id,
				amount_satoshis,
				timeout_height,
				payment_hash,
				payment_preimage,
			},
			LdkBalance::MaybeTimeoutClaimableHTLC {
				amount_satoshis,
				claimable_height,
				payment_hash,
			} => Self::MaybeTimeoutClaimableHTLC {
				channel_id,
				counterparty_node_id,
				amount_satoshis,
				claimable_height,
				payment_hash,
			},
			LdkBalance::MaybePreimageClaimableHTLC {
				amount_satoshis,
				expiry_height,
				payment_hash,
			} => Self::MaybePreimageClaimableHTLC {
				channel_id,
				counterparty_node_id,
				amount_satoshis,
				expiry_height,
				payment_hash,
			},
			LdkBalance::CounterpartyRevokedOutputClaimable { amount_satoshis } => {
				Self::CounterpartyRevokedOutputClaimable {
					channel_id,
					counterparty_node_id,
					amount_satoshis,
				}
			},
		}
	}
}

/// Details about the status of a known balance currently being swept to our on-chain wallet.
#[derive(Debug, Clone)]
pub enum PendingSweepBalance {
	/// The spendable output is about to be swept, but a spending transaction has yet to be generated and
	/// broadcast.
	PendingBroadcast {
		/// The identifier of the channel this balance belongs to.
		channel_id: Option<ChannelId>,
		/// The amount, in satoshis, of the output being swept.
		amount_satoshis: u64,
	},
	/// A spending transaction has been generated and broadcast and is awaiting confirmation
	/// on-chain.
	BroadcastAwaitingConfirmation {
		/// The identifier of the channel this balance belongs to.
		channel_id: Option<ChannelId>,
		/// The best height when we last broadcast a transaction spending the output being swept.
		latest_broadcast_height: u32,
		/// The identifier of the transaction spending the swept output we last broadcast.
		latest_spending_txid: Txid,
		/// The amount, in satoshis, of the output being swept.
		amount_satoshis: u64,
	},
	/// A spending transaction has been confirmed on-chain and is awaiting threshold confirmations.
	///
	/// It will be considered irrevocably confirmed after reaching [`ANTI_REORG_DELAY`].
	///
	/// [`ANTI_REORG_DELAY`]: lightning::chain::channelmonitor::ANTI_REORG_DELAY
	AwaitingThresholdConfirmations {
		/// The identifier of the channel this balance belongs to.
		channel_id: Option<ChannelId>,
		/// The identifier of the confirmed transaction spending the swept output.
		latest_spending_txid: Txid,
		/// The hash of the block in which the spending transaction was confirmed.
		confirmation_hash: BlockHash,
		/// The height at which the spending transaction was confirmed.
		confirmation_height: u32,
		/// The amount, in satoshis, of the output being swept.
		amount_satoshis: u64,
	},
}

impl PendingSweepBalance {
	pub(crate) fn from_tracked_spendable_output(output_info: TrackedSpendableOutput) -> Self {
		match output_info.status {
			OutputSpendStatus::PendingInitialBroadcast { .. } => {
				let channel_id = output_info.channel_id;
				let amount_satoshis = value_satoshis_from_descriptor(&output_info.descriptor);
				Self::PendingBroadcast { channel_id, amount_satoshis }
			},
			OutputSpendStatus::PendingFirstConfirmation {
				latest_broadcast_height,
				latest_spending_tx,
				..
			} => {
				let channel_id = output_info.channel_id;
				let amount_satoshis = value_satoshis_from_descriptor(&output_info.descriptor);
				let latest_spending_txid = latest_spending_tx.txid();
				Self::BroadcastAwaitingConfirmation {
					channel_id,
					latest_broadcast_height,
					latest_spending_txid,
					amount_satoshis,
				}
			},
			OutputSpendStatus::PendingThresholdConfirmations {
				latest_spending_tx,
				confirmation_height,
				confirmation_hash,
				..
			} => {
				let channel_id = output_info.channel_id;
				let amount_satoshis = value_satoshis_from_descriptor(&output_info.descriptor);
				let latest_spending_txid = latest_spending_tx.txid();
				Self::AwaitingThresholdConfirmations {
					channel_id,
					latest_spending_txid,
					confirmation_hash,
					confirmation_height,
					amount_satoshis,
				}
			},
		}
	}
}<|MERGE_RESOLUTION|>--- conflicted
+++ resolved
@@ -21,11 +21,7 @@
 	///
 	/// [`total_anchor_channels_reserve_sats`]: Self::total_anchor_channels_reserve_sats
 	pub spendable_onchain_balance_sats: u64,
-<<<<<<< HEAD
-	/// The share of our total balance which we retain as an emergency reserve to (hopefully) be
-=======
 	/// The share of our total balance that we retain as an emergency reserve to (hopefully) be
->>>>>>> bd9bd683
 	/// able to spend the Anchor outputs when one of our channels is closed.
 	pub total_anchor_channels_reserve_sats: u64,
 	/// The total balance that we would be able to claim across all our Lightning channels.
