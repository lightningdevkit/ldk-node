use std::time::Duration;

use lightning::ln::msgs::SocketAddress;
use lightning::util::config::UserConfig;
use lightning::util::logger::Level as LogLevel;

use bitcoin::secp256k1::PublicKey;
use bitcoin::Network;

// Config defaults
const DEFAULT_STORAGE_DIR_PATH: &str = "/tmp/ldk_node/";
const DEFAULT_NETWORK: Network = Network::Bitcoin;
const DEFAULT_CLTV_EXPIRY_DELTA: u32 = 144;
const DEFAULT_BDK_WALLET_SYNC_INTERVAL_SECS: u64 = 300; //80;
const DEFAULT_LDK_WALLET_SYNC_INTERVAL_SECS: u64 = 30;
const DEFAULT_FEE_RATE_CACHE_UPDATE_INTERVAL_SECS: u64 = 60 * 10;
const DEFAULT_PROBING_LIQUIDITY_LIMIT_MULTIPLIER: u64 = 3;
const DEFAULT_LOG_LEVEL: LogLevel = LogLevel::Debug;
const DEFAULT_ANCHOR_PER_CHANNEL_RESERVE_SATS: u64 = 25_000;
<<<<<<< HEAD

// Enable background syncing of fee rates, onchain and lightning wallet
pub(crate) const ENABLE_BACKGROUND_SYNC: bool = false;
=======
>>>>>>> bd9bd683

// The 'stop gap' parameter used by BDK's wallet sync. This seems to configure the threshold
// number of derivation indexes after which BDK stops looking for new scripts belonging to the wallet.
pub(crate) const BDK_CLIENT_STOP_GAP: usize = 20;

// The number of concurrent requests made against the API provider.
pub(crate) const BDK_CLIENT_CONCURRENCY: u8 = 4;

// The default Esplora server we're using.
pub(crate) const DEFAULT_ESPLORA_SERVER_URL: &str = "https://blockstream.info/api";

// The default Esplora client timeout we're using.
pub(crate) const DEFAULT_ESPLORA_CLIENT_TIMEOUT_SECS: u64 = 10;

// The timeout after which we abandon retrying failed payments.
pub(crate) const LDK_PAYMENT_RETRY_TIMEOUT: Duration = Duration::from_secs(10);

// The interval (in block height) after which we retry archiving fully resolved channel monitors.
pub(crate) const RESOLVED_CHANNEL_MONITOR_ARCHIVAL_INTERVAL: u32 = 6;

// The time in-between peer reconnection attempts.
pub(crate) const PEER_RECONNECTION_INTERVAL: Duration = Duration::from_secs(10);

// The time in-between RGS sync attempts.
pub(crate) const RGS_SYNC_INTERVAL: Duration = Duration::from_secs(60 * 60);

// The time in-between node announcement broadcast attempts.
pub(crate) const NODE_ANN_BCAST_INTERVAL: Duration = Duration::from_secs(60 * 60);

// The lower limit which we apply to any configured wallet sync intervals.
pub(crate) const WALLET_SYNC_INTERVAL_MINIMUM_SECS: u64 = 10;

// The timeout after which we abort a wallet syncing operation.
pub(crate) const BDK_WALLET_SYNC_TIMEOUT_SECS: u64 = 90;

// The timeout after which we abort a wallet syncing operation.
<<<<<<< HEAD
pub(crate) const LDK_WALLET_SYNC_TIMEOUT_SECS: u64 = 90; // 30
=======
pub(crate) const LDK_WALLET_SYNC_TIMEOUT_SECS: u64 = 30;
>>>>>>> bd9bd683

// The timeout after which we abort a fee rate cache update operation.
pub(crate) const FEE_RATE_CACHE_UPDATE_TIMEOUT_SECS: u64 = 5;

<<<<<<< HEAD
=======
// The timeout after which we abort a transaction broadcast operation.
pub(crate) const TX_BROADCAST_TIMEOUT_SECS: u64 = 5;

>>>>>>> bd9bd683
// The timeout after which we abort a RGS sync operation.
pub(crate) const RGS_SYNC_TIMEOUT_SECS: u64 = 5;

// The length in bytes of our wallets' keys seed.
pub(crate) const WALLET_KEYS_SEED_LEN: usize = 64;

#[derive(Debug, Clone)]
/// Represents the configuration of an [`Node`] instance.
///
/// ### Defaults
///
/// | Parameter                              | Value              |
/// |----------------------------------------|--------------------|
/// | `storage_dir_path`                     | /tmp/ldk_node/     |
/// | `log_dir_path`                         | None               |
/// | `network`                              | Bitcoin            |
/// | `listening_addresses`                  | None               |
/// | `default_cltv_expiry_delta`            | 144                |
/// | `onchain_wallet_sync_interval_secs`    | 80                 |
/// | `wallet_sync_interval_secs`            | 30                 |
/// | `fee_rate_cache_update_interval_secs`  | 600                |
/// | `trusted_peers_0conf`                  | []                 |
/// | `probing_liquidity_limit_multiplier`   | 3                  |
/// | `log_level`                            | Debug              |
/// | `anchor_channels_config`               | Some(..)           |
///
/// See [`AnchorChannelsConfig`] for more information on its respective default values.
///
/// [`Node`]: crate::Node
pub struct Config {
	/// The path where the underlying LDK and BDK persist their data.
	pub storage_dir_path: String,
	/// The path where logs are stored.
	///
	/// If set to `None`, logs can be found in the `logs` subdirectory in [`Config::storage_dir_path`].
	pub log_dir_path: Option<String>,
	/// The used Bitcoin network.
	pub network: Network,
	/// The addresses on which the node will listen for incoming connections.
	pub listening_addresses: Option<Vec<SocketAddress>>,
	/// The default CLTV expiry delta to be used for payments.
	pub default_cltv_expiry_delta: u32,
	/// The time in-between background sync attempts of the onchain wallet, in seconds.
	///
	/// **Note:** A minimum of 10 seconds is always enforced.
	pub onchain_wallet_sync_interval_secs: u64,
	/// The time in-between background sync attempts of the LDK wallet, in seconds.
	///
	/// **Note:** A minimum of 10 seconds is always enforced.
	pub wallet_sync_interval_secs: u64,
	/// The time in-between background update attempts to our fee rate cache, in seconds.
	///
	/// **Note:** A minimum of 10 seconds is always enforced.
	pub fee_rate_cache_update_interval_secs: u64,
	/// A list of peers that we allow to establish zero confirmation channels to us.
	///
	/// **Note:** Allowing payments via zero-confirmation channels is potentially insecure if the
	/// funding transaction ends up never being confirmed on-chain. Zero-confirmation channels
	/// should therefore only be accepted from trusted peers.
	pub trusted_peers_0conf: Vec<PublicKey>,
	/// The liquidity factor by which we filter the outgoing channels used for sending probes.
	///
	/// Channels with available liquidity less than the required amount times this value won't be
	/// used to send pre-flight probes.
	pub probing_liquidity_limit_multiplier: u64,
	/// The level at which we log messages.
	///
	/// Any messages below this level will be excluded from the logs.
	pub log_level: LogLevel,
	/// Configuration options pertaining to Anchor channels, i.e., channels for which the
	/// `option_anchors_zero_fee_htlc_tx` channel type is negotiated.
	///
	/// Please refer to [`AnchorChannelsConfig`] for further information on Anchor channels.
	///
<<<<<<< HEAD
	/// If set to `Some`, new channels will have Anchors enabled, i.e., will be negotiated with the
	/// `option_anchors_zero_fee_htlc_tx` channel type. If set to `None`, new channels will be
	/// negotiated with the legacy `option_static_remotekey` channel type.
	///
	/// **Note:** Please note that if set to `None` *after* some Anchor channels have already been
=======
	/// If set to `Some`, we'll try to open new channels with Anchors enabled, i.e., new channels
	/// will be negotiated with the `option_anchors_zero_fee_htlc_tx` channel type if supported by
	/// the counterparty. Note that this won't prevent us from opening non-Anchor channels if the
	/// counterparty doesn't support `option_anchors_zero_fee_htlc_tx`. If set to `None`, new
	/// channels will be negotiated with the legacy `option_static_remotekey` channel type only.
	///
	/// **Note:** If set to `None` *after* some Anchor channels have already been
>>>>>>> bd9bd683
	/// opened, no dedicated emergency on-chain reserve will be maintained for these channels,
	/// which can be dangerous if only insufficient funds are available at the time of channel
	/// closure. We *will* however still try to get the Anchor spending transactions confirmed
	/// on-chain with the funds available.
	pub anchor_channels_config: Option<AnchorChannelsConfig>,
}

impl Default for Config {
	fn default() -> Self {
		Self {
			storage_dir_path: DEFAULT_STORAGE_DIR_PATH.to_string(),
			log_dir_path: None,
			network: DEFAULT_NETWORK,
			listening_addresses: None,
			default_cltv_expiry_delta: DEFAULT_CLTV_EXPIRY_DELTA,
			onchain_wallet_sync_interval_secs: DEFAULT_BDK_WALLET_SYNC_INTERVAL_SECS,
			wallet_sync_interval_secs: DEFAULT_LDK_WALLET_SYNC_INTERVAL_SECS,
			fee_rate_cache_update_interval_secs: DEFAULT_FEE_RATE_CACHE_UPDATE_INTERVAL_SECS,
			trusted_peers_0conf: Vec::new(),
			probing_liquidity_limit_multiplier: DEFAULT_PROBING_LIQUIDITY_LIMIT_MULTIPLIER,
			log_level: DEFAULT_LOG_LEVEL,
			anchor_channels_config: Some(AnchorChannelsConfig::default()),
		}
	}
}

/// Configuration options pertaining to 'Anchor' channels, i.e., channels for which the
/// `option_anchors_zero_fee_htlc_tx` channel type is negotiated.
///
/// Prior to the introduction of Anchor channels, the on-chain fees paying for the transactions
/// issued on channel closure were pre-determined and locked-in at the time of the channel
/// opening. This required to estimate what fee rate would be sufficient to still have the
/// closing transactions be spendable on-chain (i.e., not be considered dust). This legacy
/// design of pre-anchor channels proved inadequate in the unpredictable, often turbulent, fee
<<<<<<< HEAD
/// markets we experience today. In contrast, Anchor channels allow to determine an adequate
/// fee rate *at the time of channel closure*, making them much more robust in the face of fee
/// spikes. In turn, they require to maintain a reserve of on-chain funds to be able to get the
/// channel closure transactions confirmed on-chain, at least if the channel counterparty can't
/// be trusted to do this for us.
=======
/// markets we experience today.
///
/// In contrast, Anchor channels allow to determine an adequate fee rate *at the time of channel
/// closure*, making them much more robust in the face of fee spikes. In turn, they require to
/// maintain a reserve of on-chain funds to have the channel closure transactions confirmed
/// on-chain, at least if the channel counterparty can't be trusted to do this for us.
>>>>>>> bd9bd683
///
/// See [BOLT 3] for more technical details on Anchor channels.
///
///
/// ### Defaults
///
/// | Parameter                  | Value  |
/// |----------------------------|--------|
/// | `trusted_peers_no_reserve` | []     |
/// | `per_channel_reserve_sats` | 25000  |
///
///
/// [BOLT 3]: https://github.com/lightning/bolts/blob/master/03-transactions.md#htlc-timeout-and-htlc-success-transactions
#[derive(Debug, Clone)]
pub struct AnchorChannelsConfig {
<<<<<<< HEAD
	/// A list of peers which we trust to get the required channel closing transactions confirmed
=======
	/// A list of peers that we trust to get the required channel closing transactions confirmed
>>>>>>> bd9bd683
	/// on-chain.
	///
	/// Channels with these peers won't count towards the retained on-chain reserve and we won't
	/// take any action to get the required transactions confirmed ourselves.
	///
	/// **Note:** Trusting the channel counterparty to take the necessary actions to get the
	/// required Anchor spending and HTLC transactions confirmed on-chain is potentially insecure
	/// as the channel may not be closed if they refuse to do so, potentially leaving the user
	/// funds stuck *or* even allow the counterparty to steal any in-flight funds after the
	/// corresponding HTLCs time out.
	pub trusted_peers_no_reserve: Vec<PublicKey>,
<<<<<<< HEAD
	/// The amount of satoshis we keep as an emergency reserve in our on-chain wallet in order to
	/// be able to get the required Anchor output spending and HTLC transactions confirmed when the
	/// channel is closed.
=======
	/// The amount of satoshis per anchors-negotiated channel with an untrusted peer that we keep
	/// as an emergency reserve in our on-chain wallet.
	///
	/// This allows for having the required Anchor output spending and HTLC transactions confirmed
	/// when the channel is closed.
	///
	/// If the channel peer is not marked as trusted via
	/// [`AnchorChannelsConfig::trusted_peers_no_reserve`], we will always try to spend the Anchor
	/// outputs with *any* on-chain funds available, i.e., the total reserve value as well as any
	/// spendable funds available in the on-chain wallet. Therefore, this per-channel multiplier is
	/// really a emergencey reserve that we maintain at all time to reduce reduce the risk of
	/// insufficient funds at time of a channel closure. To this end, we will refuse to open
	/// outbound or accept inbound channels if we don't have sufficient on-chain funds availble to
	/// cover the additional reserve requirement.
>>>>>>> bd9bd683
	///
	/// **Note:** Depending on the fee market at the time of closure, this reserve amount might or
	/// might not suffice to successfully spend the Anchor output and have the HTLC transactions
	/// confirmed on-chain, i.e., you may want to adjust this value accordingly.
	pub per_channel_reserve_sats: u64,
}

impl Default for AnchorChannelsConfig {
	fn default() -> Self {
		Self {
			trusted_peers_no_reserve: Vec::new(),
			per_channel_reserve_sats: DEFAULT_ANCHOR_PER_CHANNEL_RESERVE_SATS,
		}
	}
}

/// Returns a [`Config`] object populated with default values.
///
/// See the documentation of [`Config`] for more information on the used defaults.
///
/// This is mostly meant for use in bindings, in Rust this is synonymous with
/// [`Config::default()`].
pub fn default_config() -> Config {
	Config::default()
}

pub(crate) fn default_user_config(config: &Config) -> UserConfig {
	// Initialize the default config values.
	//
	// Note that methods such as Node::connect_open_channel might override some of the values set
	// here, e.g. the ChannelHandshakeConfig, meaning these default values will mostly be relevant
	// for inbound channels.
	let mut user_config = UserConfig::default();
	user_config.channel_handshake_limits.force_announced_channel_preference = false;
	user_config.manually_accept_inbound_channels = true;
	user_config.channel_handshake_config.negotiate_anchors_zero_fee_htlc_tx =
		config.anchor_channels_config.is_some();

	user_config
}<|MERGE_RESOLUTION|>--- conflicted
+++ resolved
@@ -17,12 +17,9 @@
 const DEFAULT_PROBING_LIQUIDITY_LIMIT_MULTIPLIER: u64 = 3;
 const DEFAULT_LOG_LEVEL: LogLevel = LogLevel::Debug;
 const DEFAULT_ANCHOR_PER_CHANNEL_RESERVE_SATS: u64 = 25_000;
-<<<<<<< HEAD
 
 // Enable background syncing of fee rates, onchain and lightning wallet
 pub(crate) const ENABLE_BACKGROUND_SYNC: bool = false;
-=======
->>>>>>> bd9bd683
 
 // The 'stop gap' parameter used by BDK's wallet sync. This seems to configure the threshold
 // number of derivation indexes after which BDK stops looking for new scripts belonging to the wallet.
@@ -59,21 +56,14 @@
 pub(crate) const BDK_WALLET_SYNC_TIMEOUT_SECS: u64 = 90;
 
 // The timeout after which we abort a wallet syncing operation.
-<<<<<<< HEAD
 pub(crate) const LDK_WALLET_SYNC_TIMEOUT_SECS: u64 = 90; // 30
-=======
-pub(crate) const LDK_WALLET_SYNC_TIMEOUT_SECS: u64 = 30;
->>>>>>> bd9bd683
 
 // The timeout after which we abort a fee rate cache update operation.
 pub(crate) const FEE_RATE_CACHE_UPDATE_TIMEOUT_SECS: u64 = 5;
 
-<<<<<<< HEAD
-=======
 // The timeout after which we abort a transaction broadcast operation.
 pub(crate) const TX_BROADCAST_TIMEOUT_SECS: u64 = 5;
 
->>>>>>> bd9bd683
 // The timeout after which we abort a RGS sync operation.
 pub(crate) const RGS_SYNC_TIMEOUT_SECS: u64 = 5;
 
@@ -148,13 +138,6 @@
 	///
 	/// Please refer to [`AnchorChannelsConfig`] for further information on Anchor channels.
 	///
-<<<<<<< HEAD
-	/// If set to `Some`, new channels will have Anchors enabled, i.e., will be negotiated with the
-	/// `option_anchors_zero_fee_htlc_tx` channel type. If set to `None`, new channels will be
-	/// negotiated with the legacy `option_static_remotekey` channel type.
-	///
-	/// **Note:** Please note that if set to `None` *after* some Anchor channels have already been
-=======
 	/// If set to `Some`, we'll try to open new channels with Anchors enabled, i.e., new channels
 	/// will be negotiated with the `option_anchors_zero_fee_htlc_tx` channel type if supported by
 	/// the counterparty. Note that this won't prevent us from opening non-Anchor channels if the
@@ -162,7 +145,6 @@
 	/// channels will be negotiated with the legacy `option_static_remotekey` channel type only.
 	///
 	/// **Note:** If set to `None` *after* some Anchor channels have already been
->>>>>>> bd9bd683
 	/// opened, no dedicated emergency on-chain reserve will be maintained for these channels,
 	/// which can be dangerous if only insufficient funds are available at the time of channel
 	/// closure. We *will* however still try to get the Anchor spending transactions confirmed
@@ -197,20 +179,12 @@
 /// opening. This required to estimate what fee rate would be sufficient to still have the
 /// closing transactions be spendable on-chain (i.e., not be considered dust). This legacy
 /// design of pre-anchor channels proved inadequate in the unpredictable, often turbulent, fee
-<<<<<<< HEAD
-/// markets we experience today. In contrast, Anchor channels allow to determine an adequate
-/// fee rate *at the time of channel closure*, making them much more robust in the face of fee
-/// spikes. In turn, they require to maintain a reserve of on-chain funds to be able to get the
-/// channel closure transactions confirmed on-chain, at least if the channel counterparty can't
-/// be trusted to do this for us.
-=======
 /// markets we experience today.
 ///
 /// In contrast, Anchor channels allow to determine an adequate fee rate *at the time of channel
 /// closure*, making them much more robust in the face of fee spikes. In turn, they require to
 /// maintain a reserve of on-chain funds to have the channel closure transactions confirmed
 /// on-chain, at least if the channel counterparty can't be trusted to do this for us.
->>>>>>> bd9bd683
 ///
 /// See [BOLT 3] for more technical details on Anchor channels.
 ///
@@ -226,11 +200,7 @@
 /// [BOLT 3]: https://github.com/lightning/bolts/blob/master/03-transactions.md#htlc-timeout-and-htlc-success-transactions
 #[derive(Debug, Clone)]
 pub struct AnchorChannelsConfig {
-<<<<<<< HEAD
-	/// A list of peers which we trust to get the required channel closing transactions confirmed
-=======
 	/// A list of peers that we trust to get the required channel closing transactions confirmed
->>>>>>> bd9bd683
 	/// on-chain.
 	///
 	/// Channels with these peers won't count towards the retained on-chain reserve and we won't
@@ -242,11 +212,6 @@
 	/// funds stuck *or* even allow the counterparty to steal any in-flight funds after the
 	/// corresponding HTLCs time out.
 	pub trusted_peers_no_reserve: Vec<PublicKey>,
-<<<<<<< HEAD
-	/// The amount of satoshis we keep as an emergency reserve in our on-chain wallet in order to
-	/// be able to get the required Anchor output spending and HTLC transactions confirmed when the
-	/// channel is closed.
-=======
 	/// The amount of satoshis per anchors-negotiated channel with an untrusted peer that we keep
 	/// as an emergency reserve in our on-chain wallet.
 	///
@@ -261,7 +226,6 @@
 	/// insufficient funds at time of a channel closure. To this end, we will refuse to open
 	/// outbound or accept inbound channels if we don't have sufficient on-chain funds availble to
 	/// cover the additional reserve requirement.
->>>>>>> bd9bd683
 	///
 	/// **Note:** Depending on the fee market at the time of closure, this reserve amount might or
 	/// might not suffice to successfully spend the Anchor output and have the HTLC transactions
