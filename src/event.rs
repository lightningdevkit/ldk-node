--- conflicted
+++ resolved
@@ -1,10 +1,6 @@
 use crate::types::{DynStore, Sweeper, Wallet};
 use crate::{
-<<<<<<< HEAD
-	hex_utils, BumpTransactionEventHandler, ChannelManager, Config, Error, NetworkGraph, PeerInfo,
-=======
 	hex_utils, BumpTransactionEventHandler, ChannelManager, Config, Error, Graph, PeerInfo,
->>>>>>> 44596dcc
 	PeerStore, UserChannelId,
 };
 
@@ -339,11 +335,7 @@
 		event_queue: Arc<EventQueue<L>>, wallet: Arc<Wallet>,
 		bump_tx_event_handler: Arc<BumpTransactionEventHandler>,
 		channel_manager: Arc<ChannelManager>, output_sweeper: Arc<Sweeper>,
-<<<<<<< HEAD
-		network_graph: Arc<NetworkGraph>, payment_store: Arc<PaymentStore<L>>,
-=======
 		network_graph: Arc<Graph>, payment_store: Arc<PaymentStore<L>>,
->>>>>>> 44596dcc
 		peer_store: Arc<PeerStore<L>>, runtime: Arc<RwLock<Option<tokio::runtime::Runtime>>>,
 		logger: L, config: Arc<Config>,
 	) -> Self {
@@ -638,11 +630,8 @@
 							amount_msat: Some(amount_msat),
 							direction: PaymentDirection::Inbound,
 							status: PaymentStatus::Succeeded,
-<<<<<<< HEAD
 							last_update: 0,
 							fee_msat: None,
-=======
->>>>>>> 44596dcc
 						};
 
 						match self.payment_store.insert(payment) {
@@ -696,10 +685,7 @@
 				let update = PaymentDetailsUpdate {
 					preimage: Some(Some(payment_preimage)),
 					status: Some(PaymentStatus::Succeeded),
-<<<<<<< HEAD
 					fee_msat: Some(fee_paid_msat),
-=======
->>>>>>> 44596dcc
 					..PaymentDetailsUpdate::new(payment_id)
 				};
 
