use std::fmt;

#[derive(Copy, Clone, Debug, PartialEq, Eq)]
/// An error that possibly needs to be handled by the user.
pub enum Error {
	/// Returned when trying to start [`crate::Node`] while it is already running.
	AlreadyRunning,
	/// Returned when trying to stop [`crate::Node`] while it is not running.
	NotRunning,
	/// An on-chain transaction could not be created.
	OnchainTxCreationFailed,
	/// A network connection has been closed.
	ConnectionFailed,
	/// Invoice creation failed.
	InvoiceCreationFailed,
	/// Sending a payment has failed.
	PaymentSendingFailed,
	/// Sending a payment probe has failed.
	ProbeSendingFailed,
	/// A channel could not be opened.
	ChannelCreationFailed,
	/// A channel could not be closed.
	ChannelClosingFailed,
	/// A channel configuration could not be updated.
	ChannelConfigUpdateFailed,
	/// Persistence failed.
	PersistenceFailed,
	/// A fee rate estimation update failed.
	FeerateEstimationUpdateFailed,
	/// A fee rate estimation update timed out.
	FeerateEstimationUpdateTimeout,
	/// A wallet operation failed.
	WalletOperationFailed,
	/// A wallet operation timed out.
	WalletOperationTimeout,
	/// A signing operation for transaction failed.
	OnchainTxSigningFailed,
	/// A signing operation for message failed.
	MessageSigningFailed,
	/// A transaction sync operation failed.
	TxSyncFailed,
	/// A gossip updating operation failed.
	GossipUpdateFailed,
	/// A gossip updating operation timed out.
	GossipUpdateTimeout,
	/// A liquidity request operation failed.
	LiquidityRequestFailed,
	/// The given address is invalid.
	InvalidAddress,
	/// The given network address is invalid.
	InvalidSocketAddress,
	/// The given public key is invalid.
	InvalidPublicKey,
	/// The given secret key is invalid.
	InvalidSecretKey,
<<<<<<< HEAD
=======
	/// The given node id is invalid.
	InvalidNodeId,
>>>>>>> 44596dcc
	/// The given payment id is invalid.
	InvalidPaymentId,
	/// The given payment hash is invalid.
	InvalidPaymentHash,
	/// The given payment pre-image is invalid.
	InvalidPaymentPreimage,
	/// The given payment secret is invalid.
	InvalidPaymentSecret,
	/// The given amount is invalid.
	InvalidAmount,
	/// The given invoice is invalid.
	InvalidInvoice,
	/// The given channel ID is invalid.
	InvalidChannelId,
	/// The given network is invalid.
	InvalidNetwork,
	/// The custom TLVs are invalid.
	InvalidCustomTlv,
	/// A payment with the given hash has already been initiated.
	DuplicatePayment,
	/// The available funds are insufficient to complete the given operation.
	InsufficientFunds,
	/// The given operation failed due to the required liquidity source being unavailable.
	LiquiditySourceUnavailable,
	/// The given operation failed due to the LSP's required opening fee being too high.
	LiquidityFeeTooHigh,
}

impl fmt::Display for Error {
	fn fmt(&self, f: &mut fmt::Formatter) -> fmt::Result {
		match *self {
			Self::AlreadyRunning => write!(f, "Node is already running."),
			Self::NotRunning => write!(f, "Node is not running."),
			Self::OnchainTxCreationFailed => {
				write!(f, "On-chain transaction could not be created.")
			},
			Self::ConnectionFailed => write!(f, "Network connection closed."),
			Self::InvoiceCreationFailed => write!(f, "Failed to create invoice."),
			Self::PaymentSendingFailed => write!(f, "Failed to send the given payment."),
			Self::ProbeSendingFailed => write!(f, "Failed to send the given payment probe."),
			Self::ChannelCreationFailed => write!(f, "Failed to create channel."),
			Self::ChannelClosingFailed => write!(f, "Failed to close channel."),
			Self::ChannelConfigUpdateFailed => write!(f, "Failed to update channel config."),
			Self::PersistenceFailed => write!(f, "Failed to persist data."),
			Self::FeerateEstimationUpdateFailed => {
				write!(f, "Failed to update fee rate estimates.")
			},
			Self::FeerateEstimationUpdateTimeout => {
				write!(f, "Updating fee rate estimates timed out.")
			},
			Self::WalletOperationFailed => write!(f, "Failed to conduct wallet operation."),
			Self::WalletOperationTimeout => write!(f, "A wallet operation timed out."),
			Self::OnchainTxSigningFailed => write!(f, "Failed to sign given transaction."),
			Self::MessageSigningFailed => write!(f, "Failed to sign given message."),
			Self::TxSyncFailed => write!(f, "Failed to sync transactions."),
			Self::GossipUpdateFailed => write!(f, "Failed to update gossip data."),
			Self::GossipUpdateTimeout => write!(f, "Updating gossip data timed out."),
			Self::LiquidityRequestFailed => write!(f, "Failed to request inbound liquidity."),
			Self::InvalidAddress => write!(f, "The given address is invalid."),
			Self::InvalidSocketAddress => write!(f, "The given network address is invalid."),
			Self::InvalidPublicKey => write!(f, "The given public key is invalid."),
			Self::InvalidSecretKey => write!(f, "The given secret key is invalid."),
<<<<<<< HEAD
=======
			Self::InvalidNodeId => write!(f, "The given node id is invalid."),
>>>>>>> 44596dcc
			Self::InvalidPaymentId => write!(f, "The given payment id is invalid."),
			Self::InvalidPaymentHash => write!(f, "The given payment hash is invalid."),
			Self::InvalidPaymentPreimage => write!(f, "The given payment preimage is invalid."),
			Self::InvalidPaymentSecret => write!(f, "The given payment secret is invalid."),
			Self::InvalidAmount => write!(f, "The given amount is invalid."),
			Self::InvalidInvoice => write!(f, "The given invoice is invalid."),
			Self::InvalidChannelId => write!(f, "The given channel ID is invalid."),
			Self::InvalidNetwork => write!(f, "The given network is invalid."),
			Self::InvalidCustomTlv => write!(f, "The given custom TLVs are invalid."),
			Self::DuplicatePayment => {
				write!(f, "A payment with the given hash has already been initiated.")
			},
			Self::InsufficientFunds => {
				write!(f, "The available funds are insufficient to complete the given operation.")
			},
			Self::LiquiditySourceUnavailable => {
				write!(f, "The given operation failed due to the required liquidity source being unavailable.")
			},
			Self::LiquidityFeeTooHigh => {
				write!(f, "The given operation failed due to the LSP's required opening fee being too high.")
			},
		}
	}
}

impl std::error::Error for Error {}

impl From<bdk::Error> for Error {
	fn from(e: bdk::Error) -> Self {
		match e {
			bdk::Error::Signer(_) => Self::OnchainTxSigningFailed,
			_ => Self::WalletOperationFailed,
		}
	}
}

impl From<lightning_transaction_sync::TxSyncError> for Error {
	fn from(_e: lightning_transaction_sync::TxSyncError) -> Self {
		Self::TxSyncFailed
	}
}<|MERGE_RESOLUTION|>--- conflicted
+++ resolved
@@ -53,11 +53,8 @@
 	InvalidPublicKey,
 	/// The given secret key is invalid.
 	InvalidSecretKey,
-<<<<<<< HEAD
-=======
 	/// The given node id is invalid.
 	InvalidNodeId,
->>>>>>> 44596dcc
 	/// The given payment id is invalid.
 	InvalidPaymentId,
 	/// The given payment hash is invalid.
@@ -120,10 +117,7 @@
 			Self::InvalidSocketAddress => write!(f, "The given network address is invalid."),
 			Self::InvalidPublicKey => write!(f, "The given public key is invalid."),
 			Self::InvalidSecretKey => write!(f, "The given secret key is invalid."),
-<<<<<<< HEAD
-=======
 			Self::InvalidNodeId => write!(f, "The given node id is invalid."),
->>>>>>> 44596dcc
 			Self::InvalidPaymentId => write!(f, "The given payment id is invalid."),
 			Self::InvalidPaymentHash => write!(f, "The given payment hash is invalid."),
 			Self::InvalidPaymentPreimage => write!(f, "The given payment preimage is invalid."),
