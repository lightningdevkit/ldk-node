use crate::hex_utils;
use crate::io::{
	PAYMENT_INFO_PERSISTENCE_PRIMARY_NAMESPACE, PAYMENT_INFO_PERSISTENCE_SECONDARY_NAMESPACE,
};
use crate::logger::{log_error, Logger};
use crate::types::{DynStore, TlvEntry};
use crate::Error;

use lightning::ln::channelmanager::PaymentId;
use lightning::ln::msgs::DecodeError;
use lightning::ln::{PaymentHash, PaymentPreimage, PaymentSecret};
use lightning::offers::offer::OfferId;
use lightning::util::ser::{Readable, Writeable};
use lightning::{
	_init_and_read_len_prefixed_tlv_fields, impl_writeable_tlv_based,
	impl_writeable_tlv_based_enum, write_tlv_fields,
};

use std::collections::HashMap;
use std::iter::FromIterator;
use std::ops::Deref;
use std::sync::{Arc, Mutex};
<<<<<<< HEAD
use std::time;
=======
use std::time::{Duration, SystemTime, UNIX_EPOCH};
>>>>>>> bd9bd683

/// Represents a payment.
#[derive(Clone, Debug, PartialEq, Eq)]
pub struct PaymentDetails {
	/// The identifier of this payment.
	pub id: PaymentId,
	/// The kind of the payment.
	pub kind: PaymentKind,
	/// The amount transferred.
	pub amount_msat: Option<u64>,
	/// The direction of the payment.
	pub direction: PaymentDirection,
	/// The status of the payment.
	pub status: PaymentStatus,
<<<<<<< HEAD
	/// Last update timestamp, as seconds since Unix epoch.
	pub last_update: u64,
	/// Fee paid.
	pub fee_msat: Option<u64>,
	/// Payment creation timestamp, as seconds since Unix epoch.
	pub created_at: u64,
=======
	/// The timestamp, in seconds since start of the UNIX epoch, when this entry was last updated.
	pub latest_update_timestamp: u64,
}

impl PaymentDetails {
	pub(crate) fn new(
		id: PaymentId, kind: PaymentKind, amount_msat: Option<u64>, direction: PaymentDirection,
		status: PaymentStatus,
	) -> Self {
		let latest_update_timestamp = SystemTime::now()
			.duration_since(UNIX_EPOCH)
			.unwrap_or(Duration::from_secs(0))
			.as_secs();
		Self { id, kind, amount_msat, direction, status, latest_update_timestamp }
	}
>>>>>>> bd9bd683
}

impl Writeable for PaymentDetails {
	fn write<W: lightning::util::ser::Writer>(
		&self, writer: &mut W,
	) -> Result<(), lightning::io::Error> {
		write_tlv_fields!(writer, {
			(0, self.id, required), // Used to be `hash` for v0.2.1 and prior
			// 1 briefly used to be lsp_fee_limits, could probably be reused at some point in the future.
			// 2 used to be `preimage` before it was moved to `kind` in v0.3.0
			(2, None::<Option<PaymentPreimage>>, required),
			(3, self.kind, required),
			// 4 used to be `secret` before it was moved to `kind` in v0.3.0
			(4, None::<Option<PaymentSecret>>, required),
			(5, self.latest_update_timestamp, required),
			(6, self.amount_msat, required),
			(8, self.direction, required),
			(10, self.status, required),
			(131074, Some(self.last_update), option),
			(131076, self.fee_msat, option),
			(131078, Some(self.created_at), option),
		});
		Ok(())
	}
}

impl Readable for PaymentDetails {
	fn read<R: lightning::io::Read>(reader: &mut R) -> Result<PaymentDetails, DecodeError> {
		let unix_time_secs = SystemTime::now()
			.duration_since(UNIX_EPOCH)
			.unwrap_or(Duration::from_secs(0))
			.as_secs();
		_init_and_read_len_prefixed_tlv_fields!(reader, {
			(0, id, required), // Used to be `hash`
			(1, lsp_fee_limits, option),
			(2, preimage, required),
			(3, kind_opt, option),
			(4, secret, required),
			(5, latest_update_timestamp, (default_value, unix_time_secs)),
			(6, amount_msat, required),
			(8, direction, required),
			(10, status, required),
			(131074, last_update, option),
			(131076, fee_msat, option),
			(131078, created_at, option),
		});

		let id: PaymentId = id.0.ok_or(DecodeError::InvalidValue)?;
		let preimage: Option<PaymentPreimage> = preimage.0.ok_or(DecodeError::InvalidValue)?;
		let secret: Option<PaymentSecret> = secret.0.ok_or(DecodeError::InvalidValue)?;
		let latest_update_timestamp: u64 =
			latest_update_timestamp.0.ok_or(DecodeError::InvalidValue)?;
		let amount_msat: Option<u64> = amount_msat.0.ok_or(DecodeError::InvalidValue)?;
		let direction: PaymentDirection = direction.0.ok_or(DecodeError::InvalidValue)?;
		let status: PaymentStatus = status.0.ok_or(DecodeError::InvalidValue)?;
		let last_update: u64 = last_update.unwrap_or(0);
		let created_at: u64 = created_at.unwrap_or(0);

		let kind = if let Some(kind) = kind_opt {
			// If we serialized the payment kind, use it.
			// This will always be the case for any version after v0.2.1.
			kind
		} else {
			// Otherwise we persisted with v0.2.1 or before, and puzzle together the kind from the
			// provided fields.

			// We used to track everything by hash, but switched to track everything by id
			// post-v0.2.1. As both are serialized identically, we just switched the `0`-type field above
			// from `PaymentHash` to `PaymentId` and serialize a separate `PaymentHash` in
			// `PaymentKind` when needed. Here, for backwards compat, we can just re-create the
			// `PaymentHash` from the id, as 'back then' `payment_hash == payment_id` was always
			// true.
			let hash = PaymentHash(id.0);

			if secret.is_some() {
				if let Some(lsp_fee_limits) = lsp_fee_limits {
					PaymentKind::Bolt11Jit { hash, preimage, secret, lsp_fee_limits }
				} else {
					PaymentKind::Bolt11 { hash, preimage, secret, bolt11_invoice: None }
				}
			} else {
				PaymentKind::Spontaneous { hash, preimage, custom_tlvs: Vec::new() }
			}
		};

<<<<<<< HEAD
		Ok(PaymentDetails {
			id,
			kind,
			amount_msat,
			direction,
			status,
			last_update,
			fee_msat,
			created_at,
		})
=======
		Ok(PaymentDetails { id, kind, amount_msat, direction, status, latest_update_timestamp })
>>>>>>> bd9bd683
	}
}

/// Represents the direction of a payment.
#[derive(Copy, Clone, Debug, PartialEq, Eq)]
pub enum PaymentDirection {
	/// The payment is inbound.
	Inbound,
	/// The payment is outbound.
	Outbound,
}

impl_writeable_tlv_based_enum!(PaymentDirection,
	(0, Inbound) => {},
	(1, Outbound) => {};
);

/// Represents the current status of a payment.
#[derive(Copy, Clone, Debug, PartialEq, Eq)]
pub enum PaymentStatus {
	/// The payment is still pending.
	Pending,
	/// The payment succeeded.
	Succeeded,
	/// The payment failed.
	Failed,
}

impl_writeable_tlv_based_enum!(PaymentStatus,
	(0, Pending) => {},
	(2, Succeeded) => {},
	(4, Failed) => {};
);

/// Represents the kind of a payment.
#[derive(Clone, Debug, PartialEq, Eq)]
pub enum PaymentKind {
	/// An on-chain payment.
	Onchain,
	/// A [BOLT 11] payment.
	///
	/// [BOLT 11]: https://github.com/lightning/bolts/blob/master/11-payment-encoding.md
	Bolt11 {
		/// The payment hash, i.e., the hash of the `preimage`.
		hash: PaymentHash,
		/// The pre-image used by the payment.
		preimage: Option<PaymentPreimage>,
		/// The secret used by the payment.
		secret: Option<PaymentSecret>,
		/// The invoice that was paid.
		bolt11_invoice: Option<String>,
	},
	/// A [BOLT 11] payment intended to open an [LSPS 2] just-in-time channel.
	///
	/// [BOLT 11]: https://github.com/lightning/bolts/blob/master/11-payment-encoding.md
	/// [LSPS 2]: https://github.com/BitcoinAndLightningLayerSpecs/lsp/blob/main/LSPS2/README.md
	Bolt11Jit {
		/// The payment hash, i.e., the hash of the `preimage`.
		hash: PaymentHash,
		/// The pre-image used by the payment.
		preimage: Option<PaymentPreimage>,
		/// The secret used by the payment.
		secret: Option<PaymentSecret>,
		/// Limits applying to how much fee we allow an LSP to deduct from the payment amount.
		///
		/// Allowing them to deduct this fee from the first inbound payment will pay for the LSP's
		/// channel opening fees.
		///
		/// See [`LdkChannelConfig::accept_underpaying_htlcs`] for more information.
		///
		/// [`LdkChannelConfig::accept_underpaying_htlcs`]: lightning::util::config::ChannelConfig::accept_underpaying_htlcs
		lsp_fee_limits: LSPFeeLimits,
	},
	/// A [BOLT 12] 'offer' payment, i.e., a payment for an [`Offer`].
	///
	/// [BOLT 12]: https://github.com/lightning/bolts/blob/master/12-offer-encoding.md
	/// [`Offer`]: crate::lightning::offers::offer::Offer
	Bolt12Offer {
		/// The payment hash, i.e., the hash of the `preimage`.
		hash: Option<PaymentHash>,
		/// The pre-image used by the payment.
		preimage: Option<PaymentPreimage>,
		/// The secret used by the payment.
		secret: Option<PaymentSecret>,
		/// The ID of the offer this payment is for.
		offer_id: OfferId,
	},
	/// A [BOLT 12] 'refund' payment, i.e., a payment for a [`Refund`].
	///
	/// [BOLT 12]: https://github.com/lightning/bolts/blob/master/12-offer-encoding.md
	/// [`Refund`]: lightning::offers::refund::Refund
	Bolt12Refund {
		/// The payment hash, i.e., the hash of the `preimage`.
		hash: Option<PaymentHash>,
		/// The pre-image used by the payment.
		preimage: Option<PaymentPreimage>,
		/// The secret used by the payment.
		secret: Option<PaymentSecret>,
	},
	/// A spontaneous ("keysend") payment.
	Spontaneous {
		/// The payment hash, i.e., the hash of the `preimage`.
		hash: PaymentHash,
		/// The pre-image used by the payment.
		preimage: Option<PaymentPreimage>,
		/// Custom TLVs.
		custom_tlvs: Vec<TlvEntry>,
	},
}

impl_writeable_tlv_based_enum!(PaymentKind,
	(0, Onchain) => {},
	(2, Bolt11) => {
		(0, hash, required),
		(2, preimage, option),
		(4, secret, option),
		(131072, bolt11_invoice, option),
	},
	(4, Bolt11Jit) => {
		(0, hash, required),
		(2, preimage, option),
		(4, secret, option),
		(6, lsp_fee_limits, required),
	},
	(6, Bolt12Offer) => {
		(0, hash, option),
		(2, preimage, option),
		(4, secret, option),
		(6, offer_id, required),
	},
	(8, Spontaneous) => {
		(0, hash, required),
		(2, preimage, option),
<<<<<<< HEAD
		(131072, custom_tlvs, optional_vec),
=======
	},
	(10, Bolt12Refund) => {
		(0, hash, option),
		(2, preimage, option),
		(4, secret, option),
>>>>>>> bd9bd683
	};
);

/// Limits applying to how much fee we allow an LSP to deduct from the payment amount.
///
/// See [`LdkChannelConfig::accept_underpaying_htlcs`] for more information.
///
/// [`LdkChannelConfig::accept_underpaying_htlcs`]: lightning::util::config::ChannelConfig::accept_underpaying_htlcs
#[derive(Copy, Clone, Debug, PartialEq, Eq)]
pub struct LSPFeeLimits {
	/// The maximal total amount we allow any configured LSP withhold from us when forwarding the
	/// payment.
	pub max_total_opening_fee_msat: Option<u64>,
	/// The maximal proportional fee, in parts-per-million millisatoshi, we allow any configured
	/// LSP withhold from us when forwarding the payment.
	pub max_proportional_opening_fee_ppm_msat: Option<u64>,
}

impl_writeable_tlv_based!(LSPFeeLimits, {
	(0, max_total_opening_fee_msat, option),
	(2, max_proportional_opening_fee_ppm_msat, option),
});

#[derive(Clone, Debug, PartialEq, Eq)]
pub(crate) struct PaymentDetailsUpdate {
	pub id: PaymentId,
	pub hash: Option<Option<PaymentHash>>,
	pub preimage: Option<Option<PaymentPreimage>>,
	pub secret: Option<Option<PaymentSecret>>,
	pub amount_msat: Option<Option<u64>>,
	pub direction: Option<PaymentDirection>,
	pub status: Option<PaymentStatus>,
	pub fee_msat: Option<Option<u64>>,
}

impl PaymentDetailsUpdate {
	pub fn new(id: PaymentId) -> Self {
		Self {
			id,
<<<<<<< HEAD
=======
			hash: None,
>>>>>>> bd9bd683
			preimage: None,
			secret: None,
			amount_msat: None,
			direction: None,
			status: None,
<<<<<<< HEAD
			fee_msat: None,
=======
>>>>>>> bd9bd683
		}
	}
}

pub(crate) struct PaymentStore<L: Deref>
where
	L::Target: Logger,
{
	payments: Mutex<HashMap<PaymentId, PaymentDetails>>,
	kv_store: Arc<DynStore>,
	logger: L,
}

impl<L: Deref> PaymentStore<L>
where
	L::Target: Logger,
{
	pub(crate) fn new(payments: Vec<PaymentDetails>, kv_store: Arc<DynStore>, logger: L) -> Self {
		let payments = Mutex::new(HashMap::from_iter(
			payments.into_iter().map(|payment| (payment.id, payment)),
		));
		Self { payments, kv_store, logger }
	}

	pub(crate) fn insert(&self, payment: PaymentDetails) -> Result<bool, Error> {
		let mut locked_payments = self.payments.lock().unwrap();

		// If the payment already exists, reuse its timestamp instead of overwriting it.
		let created_at = locked_payments.get(&payment.id).map_or_else(
			|| {
				time::SystemTime::now()
					.duration_since(time::UNIX_EPOCH)
					.unwrap_or(time::Duration::ZERO)
					.as_secs()
			},
			|p| p.created_at,
		);

		let payment = PaymentDetails { created_at, ..payment };

		let updated = locked_payments.insert(payment.id, payment.clone()).is_some();
		self.persist_info(&payment.id, &payment)?;
		Ok(updated)
	}

	pub(crate) fn remove(&self, id: &PaymentId) -> Result<(), Error> {
		let store_key = hex_utils::to_string(&id.0);
		self.kv_store
			.remove(
				PAYMENT_INFO_PERSISTENCE_PRIMARY_NAMESPACE,
				PAYMENT_INFO_PERSISTENCE_SECONDARY_NAMESPACE,
				&store_key,
				false,
			)
			.map_err(|e| {
				log_error!(
					self.logger,
					"Removing payment data for key {}/{}/{} failed due to: {}",
					PAYMENT_INFO_PERSISTENCE_PRIMARY_NAMESPACE,
					PAYMENT_INFO_PERSISTENCE_SECONDARY_NAMESPACE,
					store_key,
					e
				);
				Error::PersistenceFailed
			})
	}

	pub(crate) fn get(&self, id: &PaymentId) -> Option<PaymentDetails> {
		self.payments.lock().unwrap().get(id).cloned()
	}

	pub(crate) fn update(&self, update: &PaymentDetailsUpdate) -> Result<bool, Error> {
		let mut updated = false;
		let mut locked_payments = self.payments.lock().unwrap();

		if let Some(payment) = locked_payments.get_mut(&update.id) {
			if let Some(hash_opt) = update.hash {
				match payment.kind {
					PaymentKind::Bolt12Offer { ref mut hash, .. } => {
						debug_assert_eq!(payment.direction, PaymentDirection::Outbound,
							"We should only ever override payment hash for outbound BOLT 12 payments");
						*hash = hash_opt
					},
					PaymentKind::Bolt12Refund { ref mut hash, .. } => {
						debug_assert_eq!(payment.direction, PaymentDirection::Outbound,
							"We should only ever override payment hash for outbound BOLT 12 payments");
						*hash = hash_opt
					},
					_ => {
						// We can omit updating the hash for BOLT11 payments as the payment hash
						// will always be known from the beginning.
					},
				}
			}
			if let Some(preimage_opt) = update.preimage {
				match payment.kind {
					PaymentKind::Bolt11 { ref mut preimage, .. } => *preimage = preimage_opt,
					PaymentKind::Bolt11Jit { ref mut preimage, .. } => *preimage = preimage_opt,
					PaymentKind::Bolt12Offer { ref mut preimage, .. } => *preimage = preimage_opt,
					PaymentKind::Bolt12Refund { ref mut preimage, .. } => *preimage = preimage_opt,
					PaymentKind::Spontaneous { ref mut preimage, .. } => *preimage = preimage_opt,
					_ => {},
				}
			}

			if let Some(secret_opt) = update.secret {
				match payment.kind {
					PaymentKind::Bolt11 { ref mut secret, .. } => *secret = secret_opt,
					PaymentKind::Bolt11Jit { ref mut secret, .. } => *secret = secret_opt,
					PaymentKind::Bolt12Offer { ref mut secret, .. } => *secret = secret_opt,
					PaymentKind::Bolt12Refund { ref mut secret, .. } => *secret = secret_opt,
					_ => {},
				}
			}

			if let Some(amount_opt) = update.amount_msat {
				payment.amount_msat = amount_opt;
			}

			if let Some(status) = update.status {
				payment.status = status;
			}

<<<<<<< HEAD
			if let Some(fee_msat) = update.fee_msat {
				payment.fee_msat = fee_msat;
			}

			payment.last_update = time::SystemTime::now()
				.duration_since(time::UNIX_EPOCH)
				.unwrap_or(time::Duration::ZERO)
=======
			payment.latest_update_timestamp = SystemTime::now()
				.duration_since(UNIX_EPOCH)
				.unwrap_or(Duration::from_secs(0))
>>>>>>> bd9bd683
				.as_secs();

			self.persist_info(&update.id, payment)?;
			updated = true;
		}
		Ok(updated)
	}

	pub(crate) fn list_filter<F: FnMut(&&PaymentDetails) -> bool>(
		&self, f: F,
	) -> Vec<PaymentDetails> {
		self.payments
			.lock()
			.unwrap()
			.iter()
			.map(|(_, p)| p)
			.filter(f)
			.cloned()
			.collect::<Vec<PaymentDetails>>()
	}

	fn persist_info(&self, id: &PaymentId, payment: &PaymentDetails) -> Result<(), Error> {
		let store_key = hex_utils::to_string(&id.0);
		let data = payment.encode();
		self.kv_store
			.write(
				PAYMENT_INFO_PERSISTENCE_PRIMARY_NAMESPACE,
				PAYMENT_INFO_PERSISTENCE_SECONDARY_NAMESPACE,
				&store_key,
				&data,
			)
			.map_err(|e| {
				log_error!(
					self.logger,
					"Write for key {}/{}/{} failed due to: {}",
					PAYMENT_INFO_PERSISTENCE_PRIMARY_NAMESPACE,
					PAYMENT_INFO_PERSISTENCE_SECONDARY_NAMESPACE,
					store_key,
					e
				);
				Error::PersistenceFailed
			})?;
		Ok(())
	}
}

#[cfg(test)]
mod tests {
	use super::*;
	use lightning::util::{
		ser::Readable,
		test_utils::{TestLogger, TestStore},
	};
	use std::io::Cursor;
	use std::sync::Arc;

	/// We refactored `PaymentDetails` to hold a payment id and moved some required fields into
	/// `PaymentKind`. Here, we keep the old layout available in order test de/ser compatibility.
	#[derive(Clone, Debug, PartialEq, Eq)]
	struct OldPaymentDetails {
		pub hash: PaymentHash,
		pub preimage: Option<PaymentPreimage>,
		pub secret: Option<PaymentSecret>,
		pub amount_msat: Option<u64>,
		pub direction: PaymentDirection,
		pub status: PaymentStatus,
		pub lsp_fee_limits: Option<LSPFeeLimits>,
	}

	impl_writeable_tlv_based!(OldPaymentDetails, {
		(0, hash, required),
		(1, lsp_fee_limits, option),
		(2, preimage, required),
		(4, secret, required),
		(6, amount_msat, required),
		(8, direction, required),
		(10, status, required)
	});

	#[test]
	fn payment_info_is_persisted() {
		let store: Arc<DynStore> = Arc::new(TestStore::new(false));
		let logger = Arc::new(TestLogger::new());
		let payment_store = PaymentStore::new(Vec::new(), Arc::clone(&store), logger);

		let hash = PaymentHash([42u8; 32]);
		let id = PaymentId([42u8; 32]);
		assert!(payment_store.get(&id).is_none());

		let store_key = hex_utils::to_string(&hash.0);
		assert!(store
			.read(
				PAYMENT_INFO_PERSISTENCE_PRIMARY_NAMESPACE,
				PAYMENT_INFO_PERSISTENCE_SECONDARY_NAMESPACE,
				&store_key
			)
			.is_err());

<<<<<<< HEAD
		let kind = PaymentKind::Bolt11 { hash, preimage: None, secret: None, bolt11_invoice: None };
		let payment = PaymentDetails {
			id,
			kind,
			amount_msat: None,
			direction: PaymentDirection::Inbound,
			status: PaymentStatus::Pending,
			last_update: 0,
			fee_msat: None,
			created_at: 0,
		};
=======
		let kind = PaymentKind::Bolt11 { hash, preimage: None, secret: None };
		let payment =
			PaymentDetails::new(id, kind, None, PaymentDirection::Inbound, PaymentStatus::Pending);
>>>>>>> bd9bd683

		assert_eq!(Ok(false), payment_store.insert(payment.clone()));
		assert!(payment_store.get(&id).is_some());
		assert!(store
			.read(
				PAYMENT_INFO_PERSISTENCE_PRIMARY_NAMESPACE,
				PAYMENT_INFO_PERSISTENCE_SECONDARY_NAMESPACE,
				&store_key
			)
			.is_ok());

		assert_eq!(Ok(true), payment_store.insert(payment));
		assert!(payment_store.get(&id).is_some());

		let mut update = PaymentDetailsUpdate::new(id);
		update.status = Some(PaymentStatus::Succeeded);
		assert_eq!(Ok(true), payment_store.update(&update));
		assert!(payment_store.get(&id).is_some());

		assert_eq!(PaymentStatus::Succeeded, payment_store.get(&id).unwrap().status);
	}

	#[test]
	fn old_payment_details_deser_compat() {
		// We refactored `PaymentDetails` to hold a payment id and moved some required fields into
		// `PaymentKind`. Here, we test compatibility with the old layout.
		let hash = PaymentHash([42u8; 32]);
		let preimage = Some(PaymentPreimage([43u8; 32]));
		let secret = Some(PaymentSecret([44u8; 32]));
		let amount_msat = Some(45_000_000);

		// Test `Bolt11` de/ser
		{
			let old_bolt11_payment = OldPaymentDetails {
				hash,
				preimage,
				secret,
				amount_msat,
				direction: PaymentDirection::Inbound,
				status: PaymentStatus::Pending,
				lsp_fee_limits: None,
			};

			let old_bolt11_encoded = old_bolt11_payment.encode();
			assert_eq!(
				old_bolt11_payment,
				OldPaymentDetails::read(&mut Cursor::new(old_bolt11_encoded.clone())).unwrap()
			);

			let bolt11_decoded =
				PaymentDetails::read(&mut Cursor::new(old_bolt11_encoded)).unwrap();
			let bolt11_reencoded = bolt11_decoded.encode();
			assert_eq!(
				bolt11_decoded,
				PaymentDetails::read(&mut Cursor::new(bolt11_reencoded)).unwrap()
			);

			match bolt11_decoded.kind {
				PaymentKind::Bolt11 { hash: h, preimage: p, secret: s, bolt11_invoice: None } => {
					assert_eq!(hash, h);
					assert_eq!(preimage, p);
					assert_eq!(secret, s);
				},
				_ => {
					panic!("Unexpected kind!");
				},
			}
		}

		// Test `Bolt11Jit` de/ser
		{
			let lsp_fee_limits = Some(LSPFeeLimits {
				max_total_opening_fee_msat: Some(46_000),
				max_proportional_opening_fee_ppm_msat: Some(47_000),
			});

			let old_bolt11_jit_payment = OldPaymentDetails {
				hash,
				preimage,
				secret,
				amount_msat,
				direction: PaymentDirection::Inbound,
				status: PaymentStatus::Pending,
				lsp_fee_limits,
			};

			let old_bolt11_jit_encoded = old_bolt11_jit_payment.encode();
			assert_eq!(
				old_bolt11_jit_payment,
				OldPaymentDetails::read(&mut Cursor::new(old_bolt11_jit_encoded.clone())).unwrap()
			);

			let bolt11_jit_decoded =
				PaymentDetails::read(&mut Cursor::new(old_bolt11_jit_encoded)).unwrap();
			let bolt11_jit_reencoded = bolt11_jit_decoded.encode();
			assert_eq!(
				bolt11_jit_decoded,
				PaymentDetails::read(&mut Cursor::new(bolt11_jit_reencoded)).unwrap()
			);

			match bolt11_jit_decoded.kind {
				PaymentKind::Bolt11Jit { hash: h, preimage: p, secret: s, lsp_fee_limits: l } => {
					assert_eq!(hash, h);
					assert_eq!(preimage, p);
					assert_eq!(secret, s);
					assert_eq!(lsp_fee_limits, Some(l));
				},
				_ => {
					panic!("Unexpected kind!");
				},
			}
		}

		// Test `Spontaneous` de/ser
		{
			let old_spontaneous_payment = OldPaymentDetails {
				hash,
				preimage,
				secret: None,
				amount_msat,
				direction: PaymentDirection::Inbound,
				status: PaymentStatus::Pending,
				lsp_fee_limits: None,
			};

			let old_spontaneous_encoded = old_spontaneous_payment.encode();
			assert_eq!(
				old_spontaneous_payment,
				OldPaymentDetails::read(&mut Cursor::new(old_spontaneous_encoded.clone())).unwrap()
			);

			let spontaneous_decoded =
				PaymentDetails::read(&mut Cursor::new(old_spontaneous_encoded)).unwrap();
			let spontaneous_reencoded = spontaneous_decoded.encode();
			assert_eq!(
				spontaneous_decoded,
				PaymentDetails::read(&mut Cursor::new(spontaneous_reencoded)).unwrap()
			);

			match spontaneous_decoded.kind {
				PaymentKind::Spontaneous { hash: h, preimage: p, custom_tlvs: _ } => {
					assert_eq!(hash, h);
					assert_eq!(preimage, p);
				},
				_ => {
					panic!("Unexpected kind!");
				},
			}
		}
	}
}<|MERGE_RESOLUTION|>--- conflicted
+++ resolved
@@ -20,11 +20,7 @@
 use std::iter::FromIterator;
 use std::ops::Deref;
 use std::sync::{Arc, Mutex};
-<<<<<<< HEAD
-use std::time;
-=======
 use std::time::{Duration, SystemTime, UNIX_EPOCH};
->>>>>>> bd9bd683
 
 /// Represents a payment.
 #[derive(Clone, Debug, PartialEq, Eq)]
@@ -39,16 +35,15 @@
 	pub direction: PaymentDirection,
 	/// The status of the payment.
 	pub status: PaymentStatus,
-<<<<<<< HEAD
-	/// Last update timestamp, as seconds since Unix epoch.
+	/// The timestamp, in seconds since start of the UNIX epoch, when this entry was last updated.
+	pub latest_update_timestamp: u64,
+
+	/// Last update timestamp, as seconds since Unix epoch. TODO: remove and use latest_update_timestamp
 	pub last_update: u64,
 	/// Fee paid.
 	pub fee_msat: Option<u64>,
 	/// Payment creation timestamp, as seconds since Unix epoch.
 	pub created_at: u64,
-=======
-	/// The timestamp, in seconds since start of the UNIX epoch, when this entry was last updated.
-	pub latest_update_timestamp: u64,
 }
 
 impl PaymentDetails {
@@ -60,9 +55,23 @@
 			.duration_since(UNIX_EPOCH)
 			.unwrap_or(Duration::from_secs(0))
 			.as_secs();
-		Self { id, kind, amount_msat, direction, status, latest_update_timestamp }
-	}
->>>>>>> bd9bd683
+
+		let last_update = 0;
+		let fee_msat = None;
+		let created_at = 0;
+
+		Self {
+			id,
+			kind,
+			amount_msat,
+			direction,
+			status,
+			latest_update_timestamp,
+			last_update,
+			fee_msat,
+			created_at,
+		}
+	}
 }
 
 impl Writeable for PaymentDetails {
@@ -148,20 +157,17 @@
 			}
 		};
 
-<<<<<<< HEAD
 		Ok(PaymentDetails {
 			id,
 			kind,
 			amount_msat,
 			direction,
 			status,
+			latest_update_timestamp,
 			last_update,
 			fee_msat,
 			created_at,
 		})
-=======
-		Ok(PaymentDetails { id, kind, amount_msat, direction, status, latest_update_timestamp })
->>>>>>> bd9bd683
 	}
 }
 
@@ -295,15 +301,12 @@
 	(8, Spontaneous) => {
 		(0, hash, required),
 		(2, preimage, option),
-<<<<<<< HEAD
 		(131072, custom_tlvs, optional_vec),
-=======
 	},
 	(10, Bolt12Refund) => {
 		(0, hash, option),
 		(2, preimage, option),
 		(4, secret, option),
->>>>>>> bd9bd683
 	};
 );
 
@@ -343,19 +346,13 @@
 	pub fn new(id: PaymentId) -> Self {
 		Self {
 			id,
-<<<<<<< HEAD
-=======
 			hash: None,
->>>>>>> bd9bd683
 			preimage: None,
 			secret: None,
 			amount_msat: None,
 			direction: None,
 			status: None,
-<<<<<<< HEAD
 			fee_msat: None,
-=======
->>>>>>> bd9bd683
 		}
 	}
 }
@@ -385,12 +382,7 @@
 
 		// If the payment already exists, reuse its timestamp instead of overwriting it.
 		let created_at = locked_payments.get(&payment.id).map_or_else(
-			|| {
-				time::SystemTime::now()
-					.duration_since(time::UNIX_EPOCH)
-					.unwrap_or(time::Duration::ZERO)
-					.as_secs()
-			},
+			|| SystemTime::now().duration_since(UNIX_EPOCH).unwrap_or(Duration::ZERO).as_secs(),
 			|p| p.created_at,
 		);
 
@@ -479,19 +471,17 @@
 				payment.status = status;
 			}
 
-<<<<<<< HEAD
 			if let Some(fee_msat) = update.fee_msat {
 				payment.fee_msat = fee_msat;
 			}
 
-			payment.last_update = time::SystemTime::now()
-				.duration_since(time::UNIX_EPOCH)
-				.unwrap_or(time::Duration::ZERO)
-=======
+			// TODO: remove
+			payment.last_update =
+				SystemTime::now().duration_since(UNIX_EPOCH).unwrap_or(Duration::ZERO).as_secs();
+
 			payment.latest_update_timestamp = SystemTime::now()
 				.duration_since(UNIX_EPOCH)
 				.unwrap_or(Duration::from_secs(0))
->>>>>>> bd9bd683
 				.as_secs();
 
 			self.persist_info(&update.id, payment)?;
@@ -590,23 +580,9 @@
 			)
 			.is_err());
 
-<<<<<<< HEAD
 		let kind = PaymentKind::Bolt11 { hash, preimage: None, secret: None, bolt11_invoice: None };
-		let payment = PaymentDetails {
-			id,
-			kind,
-			amount_msat: None,
-			direction: PaymentDirection::Inbound,
-			status: PaymentStatus::Pending,
-			last_update: 0,
-			fee_msat: None,
-			created_at: 0,
-		};
-=======
-		let kind = PaymentKind::Bolt11 { hash, preimage: None, secret: None };
 		let payment =
 			PaymentDetails::new(id, kind, None, PaymentDirection::Inbound, PaymentStatus::Pending);
->>>>>>> bd9bd683
 
 		assert_eq!(Ok(false), payment_store.insert(payment.clone()));
 		assert!(payment_store.get(&id).is_some());
