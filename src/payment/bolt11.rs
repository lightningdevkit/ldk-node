--- conflicted
+++ resolved
@@ -105,27 +105,11 @@
 				let amt_msat = invoice.amount_milli_satoshis().unwrap();
 				log_info!(self.logger, "Initiated sending {}msat to {}", amt_msat, payee_pubkey);
 
-<<<<<<< HEAD
-				let payment = PaymentDetails {
-					id: payment_id,
-					kind: PaymentKind::Bolt11 {
-						hash: payment_hash,
-						preimage: None,
-						secret: payment_secret,
-						bolt11_invoice: Some(invoice.to_string()),
-					},
-					amount_msat: invoice.amount_milli_satoshis(),
-					direction: PaymentDirection::Outbound,
-					status: PaymentStatus::Pending,
-					last_update: 0,
-					fee_msat: None,
-					created_at: 0,
-=======
 				let kind = PaymentKind::Bolt11 {
 					hash: payment_hash,
 					preimage: None,
 					secret: payment_secret,
->>>>>>> bd9bd683
+					bolt11_invoice: Some(invoice.to_string()),
 				};
 				let payment = PaymentDetails::new(
 					payment_id,
@@ -144,27 +128,11 @@
 				match e {
 					RetryableSendFailure::DuplicatePayment => Err(Error::DuplicatePayment),
 					_ => {
-<<<<<<< HEAD
-						let payment = PaymentDetails {
-							id: payment_id,
-							kind: PaymentKind::Bolt11 {
-								hash: payment_hash,
-								preimage: None,
-								secret: payment_secret,
-								bolt11_invoice: Some(invoice.to_string()),
-							},
-							amount_msat: invoice.amount_milli_satoshis(),
-							direction: PaymentDirection::Outbound,
-							status: PaymentStatus::Failed,
-							last_update: 0,
-							fee_msat: None,
-							created_at: 0,
-=======
 						let kind = PaymentKind::Bolt11 {
 							hash: payment_hash,
 							preimage: None,
 							secret: payment_secret,
->>>>>>> bd9bd683
+							bolt11_invoice: Some(invoice.to_string()),
 						};
 						let payment = PaymentDetails::new(
 							payment_id,
@@ -252,27 +220,11 @@
 					payee_pubkey
 				);
 
-<<<<<<< HEAD
-				let payment = PaymentDetails {
-					id: payment_id,
-					kind: PaymentKind::Bolt11 {
-						hash: payment_hash,
-						preimage: None,
-						secret: Some(*payment_secret),
-						bolt11_invoice: Some(invoice.to_string()),
-					},
-					amount_msat: Some(amount_msat),
-					direction: PaymentDirection::Outbound,
-					status: PaymentStatus::Pending,
-					last_update: 0,
-					fee_msat: None,
-					created_at: 0,
-=======
 				let kind = PaymentKind::Bolt11 {
 					hash: payment_hash,
 					preimage: None,
 					secret: Some(*payment_secret),
->>>>>>> bd9bd683
+					bolt11_invoice: Some(invoice.to_string()),
 				};
 
 				let payment = PaymentDetails::new(
@@ -282,6 +234,7 @@
 					PaymentDirection::Outbound,
 					PaymentStatus::Pending,
 				);
+
 				self.payment_store.insert(payment)?;
 
 				Ok(payment_id)
@@ -292,27 +245,11 @@
 				match e {
 					RetryableSendFailure::DuplicatePayment => Err(Error::DuplicatePayment),
 					_ => {
-<<<<<<< HEAD
-						let payment = PaymentDetails {
-							id: payment_id,
-							kind: PaymentKind::Bolt11 {
-								hash: payment_hash,
-								preimage: None,
-								secret: Some(*payment_secret),
-								bolt11_invoice: Some(invoice.to_string()),
-							},
-							amount_msat: Some(amount_msat),
-							direction: PaymentDirection::Outbound,
-							status: PaymentStatus::Failed,
-							last_update: 0,
-							fee_msat: None,
-							created_at: 0,
-=======
 						let kind = PaymentKind::Bolt11 {
 							hash: payment_hash,
 							preimage: None,
 							secret: Some(*payment_secret),
->>>>>>> bd9bd683
+							bolt11_invoice: Some(invoice.to_string()),
 						};
 						let payment = PaymentDetails::new(
 							payment_id,
@@ -321,6 +258,7 @@
 							PaymentDirection::Outbound,
 							PaymentStatus::Failed,
 						);
+
 						self.payment_store.insert(payment)?;
 
 						Err(Error::PaymentSendingFailed)
@@ -549,32 +487,16 @@
 			hash: payment_hash,
 			preimage,
 			secret: Some(payment_secret.clone()),
+			bolt11_invoice: Some(invoice.to_string()),
 		};
 		let payment = PaymentDetails::new(
 			id,
-<<<<<<< HEAD
-			kind: PaymentKind::Bolt11 {
-				hash: payment_hash,
-				preimage: None,
-				secret: Some(invoice.payment_secret().clone()),
-				bolt11_invoice: Some(invoice.to_string()),
-			},
-
-			amount_msat,
-			direction: PaymentDirection::Inbound,
-			status: PaymentStatus::Pending,
-			last_update: 0,
-			fee_msat: None,
-			created_at: 0,
-		};
-
-=======
 			kind,
 			amount_msat,
 			PaymentDirection::Inbound,
 			PaymentStatus::Pending,
 		);
->>>>>>> bd9bd683
+
 		self.payment_store.insert(payment)?;
 
 		Ok(invoice)
@@ -705,19 +627,10 @@
 			id,
 			kind,
 			amount_msat,
-<<<<<<< HEAD
-			direction: PaymentDirection::Inbound,
-			status: PaymentStatus::Pending,
-			last_update: 0,
-			fee_msat: None,
-			created_at: 0,
-		};
-
-=======
 			PaymentDirection::Inbound,
 			PaymentStatus::Pending,
 		);
->>>>>>> bd9bd683
+
 		self.payment_store.insert(payment)?;
 
 		// Persist LSP peer to make sure we reconnect on restart.
