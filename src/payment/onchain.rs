--- conflicted
+++ resolved
@@ -9,11 +9,7 @@
 
 use crate::config::Config;
 use crate::error::Error;
-<<<<<<< HEAD
-use crate::logger::{log_error, log_info, LdkNodeLogger, Logger};
-=======
 use crate::logger::{log_info, LdkLogger, Logger};
->>>>>>> 6de35004
 use crate::types::{ChannelManager, Wallet};
 use crate::wallet::OnchainSendAmount;
 
@@ -49,21 +45,13 @@
 	wallet: Arc<Wallet>,
 	channel_manager: Arc<ChannelManager>,
 	config: Arc<Config>,
-<<<<<<< HEAD
-	logger: Arc<LdkNodeLogger>,
-=======
 	logger: Arc<Logger>,
->>>>>>> 6de35004
 }
 
 impl OnchainPayment {
 	pub(crate) fn new(
 		runtime: Arc<RwLock<Option<Arc<tokio::runtime::Runtime>>>>, wallet: Arc<Wallet>,
-<<<<<<< HEAD
-		channel_manager: Arc<ChannelManager>, config: Arc<Config>, logger: Arc<LdkNodeLogger>,
-=======
 		channel_manager: Arc<ChannelManager>, config: Arc<Config>, logger: Arc<Logger>,
->>>>>>> 6de35004
 	) -> Self {
 		Self { runtime, wallet, channel_manager, config, logger }
 	}
