// This file is Copyright its original authors, visible in version contror
// history.
//
// This file is licensed under the Apache License, Version 2.0 <LICENSE-APACHE
// or http://www.apache.org/licenses/LICENSE-2.0> or the MIT license
// <LICENSE-MIT or http://opensource.org/licenses/MIT>, at your option.
// You may not use this file except in accordance with one or both of these
// licenses.

#![crate_name = "ldk_node"]

//! # LDK Node
//! A ready-to-go Lightning node library built using [LDK](https://lightningdevkit.org/) and
//! [BDK](https://bitcoindevkit.org/).
//!
//! LDK Node is a non-custodial Lightning node in library form. Its central goal is to provide a
//! small, simple, and straightforward interface that enables users to easily set up and run a
//! Lightning node with an integrated on-chain wallet. While minimalism is at its core, LDK Node
//! aims to be sufficiently modular and configurable to be useful for a variety of use cases.
//!
//! ## Getting Started
//!
//! The primary abstraction of the library is the [`Node`], which can be retrieved by setting up
//! and configuring a [`Builder`] to your liking and calling [`build`]. `Node` can then be
//! controlled via commands such as [`start`], [`stop`], [`connect_open_channel`],
//! [`send`], etc.:
//!
//! ```no_run
//! use ldk_node::Builder;
//! use ldk_node::lightning_invoice::Bolt11Invoice;
//! use ldk_node::lightning::ln::msgs::SocketAddress;
//! use ldk_node::bitcoin::Network;
//! use ldk_node::bitcoin::secp256k1::PublicKey;
//! use std::str::FromStr;
//!
//! fn main() {
//! 	let mut builder = Builder::new();
//! 	builder.set_network(Network::Testnet);
//! 	builder.set_esplora_server("https://blockstream.info/testnet/api".to_string());
//! 	builder.set_gossip_source_rgs("https://rapidsync.lightningdevkit.org/testnet/snapshot".to_string());
//!
//! 	let node = builder.build().unwrap();
//!
//! 	node.start().unwrap();
//!
//! 	let funding_address = node.onchain_payment().new_address();
//!
//! 	// .. fund address ..
//!
//! 	let node_id = PublicKey::from_str("NODE_ID").unwrap();
//! 	let node_addr = SocketAddress::from_str("IP_ADDR:PORT").unwrap();
//! 	node.connect_open_channel(node_id, node_addr, 10000, None, None, false).unwrap();
//!
//! 	let event = node.wait_next_event();
//! 	println!("EVENT: {:?}", event);
//! 	node.event_handled();
//!
//! 	let invoice = Bolt11Invoice::from_str("INVOICE_STR").unwrap();
//! 	node.bolt11_payment().send(&invoice).unwrap();
//!
//! 	node.stop().unwrap();
//! }
//! ```
//!
//! [`build`]: Builder::build
//! [`start`]: Node::start
//! [`stop`]: Node::stop
//! [`connect_open_channel`]: Node::connect_open_channel
//! [`send`]: Bolt11Payment::send
//!
#![cfg_attr(not(feature = "uniffi"), deny(missing_docs))]
#![deny(rustdoc::broken_intra_doc_links)]
#![deny(rustdoc::private_intra_doc_links)]
#![allow(bare_trait_objects)]
#![allow(ellipsis_inclusive_range_patterns)]
#![cfg_attr(docsrs, feature(doc_auto_cfg))]

mod balance;
mod builder;
mod config;
mod connection;
mod error;
mod event;
mod fee_estimator;
mod gossip;
mod hex_utils;
pub mod io;
mod liquidity;
mod logger;
mod message_handler;
pub mod payment;
mod peer_store;
mod sweep;
mod tx_broadcaster;
mod types;
#[cfg(feature = "uniffi")]
mod uniffi_types;
mod wallet;

pub use bip39;
pub use bitcoin;
pub use lightning;
pub use lightning_invoice;

pub use balance::{BalanceDetails, LightningBalance, PendingSweepBalance};
pub use config::{default_config, AnchorChannelsConfig, Config};
pub use error::Error as NodeError;
use error::Error;

pub use event::Event;
pub use types::ChannelConfig;

pub use io::utils::generate_entropy_mnemonic;

#[cfg(feature = "uniffi")]
use uniffi_types::*;

#[cfg(feature = "uniffi")]
pub use builder::ArcedNodeBuilder as Builder;
pub use builder::BuildError;
#[cfg(not(feature = "uniffi"))]
pub use builder::NodeBuilder as Builder;

use config::{
	NODE_ANN_BCAST_INTERVAL, PEER_RECONNECTION_INTERVAL, RGS_SYNC_INTERVAL,
	WALLET_SYNC_INTERVAL_MINIMUM_SECS,
};
use connection::ConnectionManager;
use event::{EventHandler, EventQueue};
use gossip::GossipSource;
use liquidity::LiquiditySource;
use payment::payment_store::PaymentStore;
use payment::{Bolt11Payment, OnchainPayment, PaymentDetails, SpontaneousPayment};
use peer_store::{PeerInfo, PeerStore};
use types::{
	Broadcaster, BumpTransactionEventHandler, ChainMonitor, ChannelManager, DynStore, FeeEstimator,
	KeysManager, NetworkGraph, PeerManager, Router, Scorer, Sweeper, Wallet,
<<<<<<< HEAD
};
pub use types::{
	ChannelDetails, ChannelType, PeerDetails, PersistentRecordKey, TlvEntry, UserChannelId,
};
=======
};
pub use types::{ChannelDetails, ChannelType, PeerDetails, UserChannelId};
>>>>>>> 2e29945c

use logger::{log_error, log_info, log_trace, FilesystemLogger, Logger};

use lightning::chain::{BestBlock, Confirm};
use lightning::events::bump_transaction::Wallet as LdkWallet;
use lightning::ln::channelmanager::{ChannelShutdownState, PaymentId};
use lightning::ln::msgs::SocketAddress;

use lightning::util::config::{ChannelHandshakeConfig, UserConfig};
pub use lightning::util::logger::Level as LogLevel;

use lightning_background_processor::process_events_async;

use lightning_transaction_sync::EsploraSyncClient;

use bitcoin::secp256k1::PublicKey;

use rand::Rng;

use std::default::Default;
use std::net::ToSocketAddrs;
use std::sync::atomic::{AtomicBool, Ordering};
use std::sync::{Arc, Mutex, RwLock};
use std::time::{Duration, Instant, SystemTime, UNIX_EPOCH};

#[cfg(feature = "uniffi")]
uniffi::include_scaffolding!("ldk_node");

/// The main interface object of LDK Node, wrapping the necessary LDK and BDK functionalities.
///
/// Needs to be initialized and instantiated through [`Builder::build`].
pub struct Node {
	runtime: Arc<RwLock<Option<tokio::runtime::Runtime>>>,
	stop_sender: tokio::sync::watch::Sender<()>,
	config: Arc<Config>,
	wallet: Arc<Wallet>,
	tx_sync: Arc<EsploraSyncClient<Arc<FilesystemLogger>>>,
	tx_broadcaster: Arc<Broadcaster>,
	fee_estimator: Arc<FeeEstimator>,
	event_queue: Arc<EventQueue<Arc<FilesystemLogger>>>,
	channel_manager: Arc<ChannelManager>,
	chain_monitor: Arc<ChainMonitor>,
	output_sweeper: Arc<Sweeper>,
	peer_manager: Arc<PeerManager>,
	connection_manager: Arc<ConnectionManager<Arc<FilesystemLogger>>>,
	keys_manager: Arc<KeysManager>,
	network_graph: Arc<NetworkGraph>,
	gossip_source: Arc<GossipSource>,
	liquidity_source: Option<Arc<LiquiditySource<Arc<FilesystemLogger>>>>,
	kv_store: Arc<DynStore>,
	logger: Arc<FilesystemLogger>,
	_router: Arc<Router>,
	scorer: Arc<Mutex<Scorer>>,
	peer_store: Arc<PeerStore<Arc<FilesystemLogger>>>,
	payment_store: Arc<PaymentStore<Arc<FilesystemLogger>>>,
	is_listening: Arc<AtomicBool>,
	latest_wallet_sync_timestamp: Arc<RwLock<Option<u64>>>,
	latest_onchain_wallet_sync_timestamp: Arc<RwLock<Option<u64>>>,
	latest_fee_rate_cache_update_timestamp: Arc<RwLock<Option<u64>>>,
	latest_rgs_snapshot_timestamp: Arc<RwLock<Option<u64>>>,
	latest_node_announcement_broadcast_timestamp: Arc<RwLock<Option<u64>>>,
}

impl Node {
	/// Starts the necessary background tasks, such as handling events coming from user input,
	/// LDK/BDK, and the peer-to-peer network.
	///
	/// After this returns, the [`Node`] instance can be controlled via the provided API methods in
	/// a thread-safe manner.
	pub fn start(&self) -> Result<(), Error> {
		// Acquire a run lock and hold it until we're setup.
		let mut runtime_lock = self.runtime.write().unwrap();
		if runtime_lock.is_some() {
			// We're already running.
			return Err(Error::AlreadyRunning);
		}

		log_info!(self.logger, "Starting up LDK Node on network: {}", self.config.network);

		let runtime = tokio::runtime::Builder::new_multi_thread().enable_all().build().unwrap();

		// Block to ensure we update our fee rate cache once on startup
		let fee_estimator = Arc::clone(&self.fee_estimator);
		let sync_logger = Arc::clone(&self.logger);
		let sync_fee_rate_update_timestamp =
			Arc::clone(&self.latest_fee_rate_cache_update_timestamp);
		let runtime_ref = &runtime;
		tokio::task::block_in_place(move || {
			runtime_ref.block_on(async move {
				let now = Instant::now();
				match fee_estimator.update_fee_estimates().await {
					Ok(()) => {
						log_info!(
							sync_logger,
							"Initial fee rate cache update finished in {}ms.",
							now.elapsed().as_millis()
						);
						let unix_time_secs_opt =
							SystemTime::now().duration_since(UNIX_EPOCH).ok().map(|d| d.as_secs());
						*sync_fee_rate_update_timestamp.write().unwrap() = unix_time_secs_opt;
						Ok(())
					},
					Err(e) => {
						log_error!(sync_logger, "Initial fee rate cache update failed: {}", e,);
						Err(e)
					},
				}
			})
		})?;

		// Setup wallet sync
		let wallet = Arc::clone(&self.wallet);
		let sync_logger = Arc::clone(&self.logger);
		let sync_onchain_wallet_timestamp = Arc::clone(&self.latest_onchain_wallet_sync_timestamp);
		let mut stop_sync = self.stop_sender.subscribe();
		let onchain_wallet_sync_interval_secs = self
			.config
			.onchain_wallet_sync_interval_secs
			.max(config::WALLET_SYNC_INTERVAL_MINIMUM_SECS);
		std::thread::spawn(move || {
			tokio::runtime::Builder::new_current_thread().enable_all().build().unwrap().block_on(
				async move {
					let mut onchain_wallet_sync_interval = tokio::time::interval(
						Duration::from_secs(onchain_wallet_sync_interval_secs),
					);
					onchain_wallet_sync_interval
						.set_missed_tick_behavior(tokio::time::MissedTickBehavior::Skip);
					loop {
						tokio::select! {
							_ = stop_sync.changed() => {
								return;
							}
							_ = onchain_wallet_sync_interval.tick() => {
								let now = Instant::now();
								match wallet.sync().await {
									Ok(()) => {
										log_trace!(
										sync_logger,
										"Background sync of on-chain wallet finished in {}ms.",
										now.elapsed().as_millis()
										);
										let unix_time_secs_opt =
											SystemTime::now().duration_since(UNIX_EPOCH).ok().map(|d| d.as_secs());
										*sync_onchain_wallet_timestamp.write().unwrap() = unix_time_secs_opt;
									}
									Err(err) => {
										log_error!(
											sync_logger,
											"Background sync of on-chain wallet failed: {}",
											err
											)
									}
								}
							}
						}
					}
				},
			);
		});

		let mut stop_fee_updates = self.stop_sender.subscribe();
		let fee_update_logger = Arc::clone(&self.logger);
		let fee_update_timestamp = Arc::clone(&self.latest_fee_rate_cache_update_timestamp);
		let fee_estimator = Arc::clone(&self.fee_estimator);
		let fee_rate_cache_update_interval_secs =
			self.config.fee_rate_cache_update_interval_secs.max(WALLET_SYNC_INTERVAL_MINIMUM_SECS);
		runtime.spawn(async move {
			let mut fee_rate_update_interval =
				tokio::time::interval(Duration::from_secs(fee_rate_cache_update_interval_secs));
			// We just blocked on updating, so skip the first tick.
			fee_rate_update_interval.reset();
			fee_rate_update_interval
				.set_missed_tick_behavior(tokio::time::MissedTickBehavior::Skip);
			loop {
				tokio::select! {
					_ = stop_fee_updates.changed() => {
						return;
					}
					_ = fee_rate_update_interval.tick() => {
						let now = Instant::now();
						match fee_estimator.update_fee_estimates().await {
							Ok(()) => {
								log_trace!(
								fee_update_logger,
								"Background update of fee rate cache finished in {}ms.",
								now.elapsed().as_millis()
								);
								let unix_time_secs_opt =
									SystemTime::now().duration_since(UNIX_EPOCH).ok().map(|d| d.as_secs());
								*fee_update_timestamp.write().unwrap() = unix_time_secs_opt;
							}
							Err(err) => {
								log_error!(
									fee_update_logger,
									"Background update of fee rate cache failed: {}",
									err
									)
							}
						}
					}
				}
			}
		});

		let tx_sync = Arc::clone(&self.tx_sync);
		let sync_cman = Arc::clone(&self.channel_manager);
		let sync_cmon = Arc::clone(&self.chain_monitor);
		let sync_sweeper = Arc::clone(&self.output_sweeper);
		let sync_logger = Arc::clone(&self.logger);
		let sync_wallet_timestamp = Arc::clone(&self.latest_wallet_sync_timestamp);
		let mut stop_sync = self.stop_sender.subscribe();
		let wallet_sync_interval_secs =
			self.config.wallet_sync_interval_secs.max(WALLET_SYNC_INTERVAL_MINIMUM_SECS);
		runtime.spawn(async move {
			let mut wallet_sync_interval =
				tokio::time::interval(Duration::from_secs(wallet_sync_interval_secs));
			wallet_sync_interval.set_missed_tick_behavior(tokio::time::MissedTickBehavior::Skip);
			loop {
				tokio::select! {
					_ = stop_sync.changed() => {
						return;
					}
					_ = wallet_sync_interval.tick() => {
						let confirmables = vec![
							&*sync_cman as &(dyn Confirm + Sync + Send),
							&*sync_cmon as &(dyn Confirm + Sync + Send),
							&*sync_sweeper as &(dyn Confirm + Sync + Send),
						];
						let now = Instant::now();
						match tx_sync.sync(confirmables).await {
							Ok(()) => {
								log_trace!(
								sync_logger,
								"Background sync of Lightning wallet finished in {}ms.",
								now.elapsed().as_millis()
								);
								let unix_time_secs_opt =
									SystemTime::now().duration_since(UNIX_EPOCH).ok().map(|d| d.as_secs());
								*sync_wallet_timestamp.write().unwrap() = unix_time_secs_opt;
							}
							Err(e) => {
								log_error!(sync_logger, "Background sync of Lightning wallet failed: {}", e)
							}
						}
					}
				}
			}
		});

		if self.gossip_source.is_rgs() {
			let gossip_source = Arc::clone(&self.gossip_source);
			let gossip_sync_store = Arc::clone(&self.kv_store);
			let gossip_sync_logger = Arc::clone(&self.logger);
			let gossip_rgs_sync_timestamp = Arc::clone(&self.latest_rgs_snapshot_timestamp);
			let mut stop_gossip_sync = self.stop_sender.subscribe();
			runtime.spawn(async move {
				let mut interval = tokio::time::interval(RGS_SYNC_INTERVAL);
				loop {
					tokio::select! {
						_ = stop_gossip_sync.changed() => {
							return;
						}
						_ = interval.tick() => {
							let gossip_sync_logger = Arc::clone(&gossip_sync_logger);
							let now = Instant::now();
							match gossip_source.update_rgs_snapshot().await {
								Ok(updated_timestamp) => {
									log_trace!(
										gossip_sync_logger,
										"Background sync of RGS gossip data finished in {}ms.",
										now.elapsed().as_millis()
										);
									io::utils::write_latest_rgs_sync_timestamp(
										updated_timestamp,
										Arc::clone(&gossip_sync_store),
										Arc::clone(&gossip_sync_logger),
										)
										.unwrap_or_else(|e| {
											log_error!(gossip_sync_logger, "Persistence failed: {}", e);
											panic!("Persistence failed");
										});
									*gossip_rgs_sync_timestamp.write().unwrap() = Some(updated_timestamp as u64);
								}
								Err(e) => log_error!(
									gossip_sync_logger,
									"Background sync of RGS gossip data failed: {}",
									e
									),
							}
						}
					}
				}
			});
		}

		if let Some(listening_addresses) = &self.config.listening_addresses {
			// Setup networking
			let peer_manager_connection_handler = Arc::clone(&self.peer_manager);
			let mut stop_listen = self.stop_sender.subscribe();
			let listening_logger = Arc::clone(&self.logger);
			let listening_indicator = Arc::clone(&self.is_listening);

			let mut bind_addrs = Vec::with_capacity(listening_addresses.len());

			for listening_addr in listening_addresses {
				let resolved_address = listening_addr.to_socket_addrs().map_err(|e| {
					log_error!(
						self.logger,
						"Unable to resolve listening address: {:?}. Error details: {}",
						listening_addr,
						e,
					);
					Error::InvalidSocketAddress
				})?;

				bind_addrs.extend(resolved_address);
			}

			runtime.spawn(async move {
				{
				let listener =
					tokio::net::TcpListener::bind(&*bind_addrs).await
										.unwrap_or_else(|e| {
											log_error!(listening_logger, "Failed to bind to listen addresses/ports - is something else already listening on it?: {}", e);
											panic!(
												"Failed to bind to listen address/port - is something else already listening on it?",
												);
										});

				listening_indicator.store(true, Ordering::Release);

				loop {
					let peer_mgr = Arc::clone(&peer_manager_connection_handler);
					tokio::select! {
						_ = stop_listen.changed() => {
							break;
						}
						res = listener.accept() => {
							let tcp_stream = res.unwrap().0;
							tokio::spawn(async move {
								lightning_net_tokio::setup_inbound(
									Arc::clone(&peer_mgr),
									tcp_stream.into_std().unwrap(),
									)
									.await;
							});
						}
					}
				}
				}

				listening_indicator.store(false, Ordering::Release);
			});
		}

		// Regularly reconnect to persisted peers.
		let connect_cm = Arc::clone(&self.connection_manager);
		let connect_pm = Arc::clone(&self.peer_manager);
		let connect_logger = Arc::clone(&self.logger);
		let connect_peer_store = Arc::clone(&self.peer_store);
		let mut stop_connect = self.stop_sender.subscribe();
		runtime.spawn(async move {
			let mut interval = tokio::time::interval(PEER_RECONNECTION_INTERVAL);
			interval.set_missed_tick_behavior(tokio::time::MissedTickBehavior::Skip);
			loop {
				tokio::select! {
						_ = stop_connect.changed() => {
							return;
						}
						_ = interval.tick() => {
							let pm_peers = connect_pm
								.list_peers()
								.iter()
								.map(|peer| peer.counterparty_node_id)
								.collect::<Vec<_>>();

							for peer_info in connect_peer_store.list_peers().iter().filter(|info| !pm_peers.contains(&info.node_id)) {
								let res = connect_cm.do_connect_peer(
									peer_info.node_id,
									peer_info.address.clone(),
									).await;
								match res {
									Ok(_) => {
										log_info!(connect_logger, "Successfully reconnected to peer {}", peer_info.node_id);
									},
									Err(e) => {
										log_error!(connect_logger, "Failed to reconnect to peer {}: {}", peer_info.node_id, e);
									}
								}
							}
						}
				}
			}
		});

		// Regularly broadcast node announcements.
		let bcast_cm = Arc::clone(&self.channel_manager);
		let bcast_pm = Arc::clone(&self.peer_manager);
		let bcast_config = Arc::clone(&self.config);
		let bcast_store = Arc::clone(&self.kv_store);
		let bcast_logger = Arc::clone(&self.logger);
		let bcast_ann_timestamp = Arc::clone(&self.latest_node_announcement_broadcast_timestamp);
		let mut stop_bcast = self.stop_sender.subscribe();
		runtime.spawn(async move {
			// We check every 30 secs whether our last broadcast is NODE_ANN_BCAST_INTERVAL away.
			let mut interval = tokio::time::interval(Duration::from_secs(30));
			loop {
				tokio::select! {
						_ = stop_bcast.changed() => {
							return;
						}
						_ = interval.tick() => {
							let skip_broadcast = match io::utils::read_latest_node_ann_bcast_timestamp(Arc::clone(&bcast_store), Arc::clone(&bcast_logger)) {
								Ok(latest_bcast_time_secs) => {
									// Skip if the time hasn't elapsed yet.
									let next_bcast_unix_time = SystemTime::UNIX_EPOCH + Duration::from_secs(latest_bcast_time_secs) + NODE_ANN_BCAST_INTERVAL;
									next_bcast_unix_time.elapsed().is_err()
								}
								Err(_) => {
									// Don't skip if we haven't broadcasted before.
									false
								}
							};

							if skip_broadcast {
								continue;
							}

							if !bcast_cm.list_channels().iter().any(|chan| chan.is_public) {
								// Skip if we don't have any public channels.
								continue;
							}

							if bcast_pm.list_peers().is_empty() {
								// Skip if we don't have any connected peers to gossip to.
								continue;
							}

							let addresses = bcast_config.listening_addresses.clone().unwrap_or(Vec::new());

							if addresses.is_empty() {
								// Skip if we are not listening on any addresses.
								continue;
							}

							bcast_pm.broadcast_node_announcement([0; 3], [0; 32], addresses);

							let unix_time_secs_opt =
								SystemTime::now().duration_since(UNIX_EPOCH).ok().map(|d| d.as_secs());
							*bcast_ann_timestamp.write().unwrap() = unix_time_secs_opt;

							if let Some(unix_time_secs) = unix_time_secs_opt {
								io::utils::write_latest_node_ann_bcast_timestamp(unix_time_secs, Arc::clone(&bcast_store), Arc::clone(&bcast_logger))
									.unwrap_or_else(|e| {
										log_error!(bcast_logger, "Persistence failed: {}", e);
										panic!("Persistence failed");
									});
							}
						}
				}
			}
		});

		let mut stop_tx_bcast = self.stop_sender.subscribe();
		let tx_bcaster = Arc::clone(&self.tx_broadcaster);
		runtime.spawn(async move {
			// Every second we try to clear our broadcasting queue.
			let mut interval = tokio::time::interval(Duration::from_secs(1));
			interval.set_missed_tick_behavior(tokio::time::MissedTickBehavior::Skip);
			loop {
				tokio::select! {
						_ = stop_tx_bcast.changed() => {
							return;
						}
						_ = interval.tick() => {
							tx_bcaster.process_queue().await;
						}
				}
			}
		});

		let bump_tx_event_handler = Arc::new(BumpTransactionEventHandler::new(
			Arc::clone(&self.tx_broadcaster),
			Arc::new(LdkWallet::new(Arc::clone(&self.wallet), Arc::clone(&self.logger))),
			Arc::clone(&self.keys_manager),
			Arc::clone(&self.logger),
		));

		let event_handler = Arc::new(EventHandler::new(
			Arc::clone(&self.event_queue),
			Arc::clone(&self.wallet),
			bump_tx_event_handler,
			Arc::clone(&self.channel_manager),
			Arc::clone(&self.output_sweeper),
			Arc::clone(&self.network_graph),
			Arc::clone(&self.payment_store),
			Arc::clone(&self.peer_store),
			Arc::clone(&self.runtime),
			Arc::clone(&self.logger),
			Arc::clone(&self.config),
		));

		// Setup background processing
		let background_persister = Arc::clone(&self.kv_store);
		let background_event_handler = Arc::clone(&event_handler);
		let background_chain_mon = Arc::clone(&self.chain_monitor);
		let background_chan_man = Arc::clone(&self.channel_manager);
		let background_gossip_sync = self.gossip_source.as_gossip_sync();
		let background_peer_man = Arc::clone(&self.peer_manager);
		let background_logger = Arc::clone(&self.logger);
		let background_error_logger = Arc::clone(&self.logger);
		let background_scorer = Arc::clone(&self.scorer);
		let stop_bp = self.stop_sender.subscribe();
		let sleeper = move |d| {
			let mut stop = stop_bp.clone();
			Box::pin(async move {
				tokio::select! {
					_ = stop.changed() => {
						true
					}
					_ = tokio::time::sleep(d) => {
						false
					}
				}
			})
		};

		runtime.spawn(async move {
			process_events_async(
				background_persister,
				|e| background_event_handler.handle_event(e),
				background_chain_mon,
				background_chan_man,
				background_gossip_sync,
				background_peer_man,
				background_logger,
				Some(background_scorer),
				sleeper,
				true,
				|| Some(SystemTime::now().duration_since(SystemTime::UNIX_EPOCH).unwrap()),
			)
			.await
			.unwrap_or_else(|e| {
				log_error!(background_error_logger, "Failed to process events: {}", e);
				panic!("Failed to process events");
			});
		});

		if let Some(liquidity_source) = self.liquidity_source.as_ref() {
			let mut stop_liquidity_handler = self.stop_sender.subscribe();
			let liquidity_handler = Arc::clone(&liquidity_source);
			runtime.spawn(async move {
				loop {
					tokio::select! {
						_ = stop_liquidity_handler.changed() => {
							return;
						}
						_ = liquidity_handler.handle_next_event() => {}
					}
				}
			});
		}

		*runtime_lock = Some(runtime);

		log_info!(self.logger, "Startup complete.");
		Ok(())
	}

	/// Disconnects all peers, stops all running background tasks, and shuts down [`Node`].
	///
	/// After this returns most API methods will return [`Error::NotRunning`].
	pub fn stop(&self) -> Result<(), Error> {
		let runtime = self.runtime.write().unwrap().take().ok_or(Error::NotRunning)?;

		log_info!(self.logger, "Shutting down LDK Node...");

		// Stop the runtime.
		match self.stop_sender.send(()) {
			Ok(_) => (),
			Err(e) => {
				log_error!(
					self.logger,
					"Failed to send shutdown signal. This should never happen: {}",
					e
				);
				debug_assert!(false);
			},
		}

		// Stop disconnect peers.
		self.peer_manager.disconnect_all_peers();

		runtime.shutdown_timeout(Duration::from_secs(10));

		log_info!(self.logger, "Shutdown complete.");
		Ok(())
	}

	/// Returns the status of the [`Node`].
	pub fn status(&self) -> NodeStatus {
		let is_running = self.runtime.read().unwrap().is_some();
		let is_listening = self.is_listening.load(Ordering::Acquire);
		let current_best_block = self.channel_manager.current_best_block().into();
		let latest_wallet_sync_timestamp = *self.latest_wallet_sync_timestamp.read().unwrap();
		let latest_onchain_wallet_sync_timestamp =
			*self.latest_onchain_wallet_sync_timestamp.read().unwrap();
		let latest_fee_rate_cache_update_timestamp =
			*self.latest_fee_rate_cache_update_timestamp.read().unwrap();
		let latest_rgs_snapshot_timestamp = *self.latest_rgs_snapshot_timestamp.read().unwrap();
		let latest_node_announcement_broadcast_timestamp =
			*self.latest_node_announcement_broadcast_timestamp.read().unwrap();

		NodeStatus {
			is_running,
			is_listening,
			current_best_block,
			latest_wallet_sync_timestamp,
			latest_onchain_wallet_sync_timestamp,
			latest_fee_rate_cache_update_timestamp,
			latest_rgs_snapshot_timestamp,
			latest_node_announcement_broadcast_timestamp,
		}
	}

	/// Returns the config with which the [`Node`] was initialized.
	pub fn config(&self) -> Config {
		self.config.as_ref().clone()
	}

	/// Returns the next event in the event queue, if currently available.
	///
	/// Will return `Some(..)` if an event is available and `None` otherwise.
	///
	/// **Note:** this will always return the same event until handling is confirmed via [`Node::event_handled`].
	pub fn next_event(&self) -> Option<Event> {
		self.event_queue.next_event()
	}

	/// Returns the next event in the event queue.
	///
	/// Will asynchronously poll the event queue until the next event is ready.
	///
	/// **Note:** this will always return the same event until handling is confirmed via [`Node::event_handled`].
	pub async fn next_event_async(&self) -> Event {
		self.event_queue.next_event_async().await
	}

	/// Returns the next event in the event queue.
	///
	/// Will block the current thread until the next event is available.
	///
	/// **Note:** this will always return the same event until handling is confirmed via [`Node::event_handled`].
	pub fn wait_next_event(&self) -> Event {
		self.event_queue.wait_next_event()
	}

	/// Confirm the last retrieved event handled.
	///
	/// **Note:** This **MUST** be called after each event has been handled.
	pub fn event_handled(&self) {
		self.event_queue.event_handled().unwrap_or_else(|e| {
			log_error!(
				self.logger,
				"Couldn't mark event handled due to persistence failure: {}",
				e
			);
			panic!("Couldn't mark event handled due to persistence failure");
		});
	}

	/// Returns our own node id
	pub fn node_id(&self) -> PublicKey {
		self.channel_manager.get_our_node_id()
	}

	/// Returns our own listening addresses.
	pub fn listening_addresses(&self) -> Option<Vec<SocketAddress>> {
		self.config.listening_addresses.clone()
	}

	/// Returns a payment handler allowing to create and pay [BOLT 11] invoices.
	///
	/// [BOLT 11]: https://github.com/lightning/bolts/blob/master/11-payment-encoding.md
	#[cfg(not(feature = "uniffi"))]
	pub fn bolt11_payment(&self) -> Bolt11Payment {
		Bolt11Payment::new(
			Arc::clone(&self.runtime),
			Arc::clone(&self.channel_manager),
			Arc::clone(&self.connection_manager),
			Arc::clone(&self.keys_manager),
			self.liquidity_source.clone(),
			Arc::clone(&self.payment_store),
			Arc::clone(&self.peer_store),
			Arc::clone(&self.config),
			Arc::clone(&self.logger),
		)
	}

	/// Returns a payment handler allowing to create and pay [BOLT 11] invoices.
	///
	/// [BOLT 11]: https://github.com/lightning/bolts/blob/master/11-payment-encoding.md
	#[cfg(feature = "uniffi")]
	pub fn bolt11_payment(&self) -> Arc<Bolt11Payment> {
		Arc::new(Bolt11Payment::new(
			Arc::clone(&self.runtime),
			Arc::clone(&self.channel_manager),
			Arc::clone(&self.connection_manager),
			Arc::clone(&self.keys_manager),
			self.liquidity_source.clone(),
			Arc::clone(&self.payment_store),
			Arc::clone(&self.peer_store),
			Arc::clone(&self.config),
			Arc::clone(&self.logger),
		))
	}

	/// Returns a payment handler allowing to send spontaneous ("keysend") payments.
	#[cfg(not(feature = "uniffi"))]
	pub fn spontaneous_payment(&self) -> SpontaneousPayment {
		SpontaneousPayment::new(
			Arc::clone(&self.runtime),
			Arc::clone(&self.channel_manager),
			Arc::clone(&self.keys_manager),
			Arc::clone(&self.payment_store),
			Arc::clone(&self.config),
			Arc::clone(&self.logger),
		)
	}

	/// Returns a payment handler allowing to send spontaneous ("keysend") payments.
	#[cfg(feature = "uniffi")]
	pub fn spontaneous_payment(&self) -> Arc<SpontaneousPayment> {
		Arc::new(SpontaneousPayment::new(
			Arc::clone(&self.runtime),
			Arc::clone(&self.channel_manager),
			Arc::clone(&self.keys_manager),
			Arc::clone(&self.payment_store),
			Arc::clone(&self.config),
			Arc::clone(&self.logger),
		))
	}

	/// Returns a payment handler allowing to send and receive on-chain payments.
	#[cfg(not(feature = "uniffi"))]
	pub fn onchain_payment(&self) -> OnchainPayment {
		OnchainPayment::new(
			Arc::clone(&self.runtime),
			Arc::clone(&self.wallet),
			Arc::clone(&self.channel_manager),
			Arc::clone(&self.config),
			Arc::clone(&self.logger),
		)
	}

	/// Returns a payment handler allowing to send and receive on-chain payments.
	#[cfg(feature = "uniffi")]
	pub fn onchain_payment(&self) -> Arc<OnchainPayment> {
		Arc::new(OnchainPayment::new(
			Arc::clone(&self.runtime),
			Arc::clone(&self.wallet),
			Arc::clone(&self.channel_manager),
			Arc::clone(&self.config),
			Arc::clone(&self.logger),
		))
	}

	/// Retrieve a list of known channels.
	pub fn list_channels(&self) -> Vec<ChannelDetails> {
		self.channel_manager.list_channels().into_iter().map(|c| c.into()).collect()
	}

	/// Connect to a node on the peer-to-peer network.
	///
	/// If `persist` is set to `true`, we'll remember the peer and reconnect to it on restart.
	pub fn connect(
		&self, node_id: PublicKey, address: SocketAddress, persist: bool,
	) -> Result<(), Error> {
		let rt_lock = self.runtime.read().unwrap();
		if rt_lock.is_none() {
			return Err(Error::NotRunning);
		}
		let runtime = rt_lock.as_ref().unwrap();

		let peer_info = PeerInfo { node_id, address };

		let con_node_id = peer_info.node_id;
		let con_addr = peer_info.address.clone();
		let con_cm = Arc::clone(&self.connection_manager);

		// We need to use our main runtime here as a local runtime might not be around to poll
		// connection futures going forward.
		tokio::task::block_in_place(move || {
			runtime.block_on(async move {
				con_cm.connect_peer_if_necessary(con_node_id, con_addr).await
			})
		})?;

		log_info!(self.logger, "Connected to peer {}@{}. ", peer_info.node_id, peer_info.address);

		if persist {
			self.peer_store.add_peer(peer_info)?;
		}

		Ok(())
	}

	/// Disconnects the peer with the given node id.
	///
	/// Will also remove the peer from the peer store, i.e., after this has been called we won't
	/// try to reconnect on restart.
	pub fn disconnect(&self, counterparty_node_id: PublicKey) -> Result<(), Error> {
		let rt_lock = self.runtime.read().unwrap();
		if rt_lock.is_none() {
			return Err(Error::NotRunning);
		}

		log_info!(self.logger, "Disconnecting peer {}..", counterparty_node_id);

		match self.peer_store.remove_peer(&counterparty_node_id) {
			Ok(()) => {},
			Err(e) => {
				log_error!(self.logger, "Failed to remove peer {}: {}", counterparty_node_id, e)
			},
		}

		self.peer_manager.disconnect_by_node_id(counterparty_node_id);
		Ok(())
	}

	/// Connect to a node and open a new channel. Disconnects and re-connects are handled automatically
	///
	/// Disconnects and reconnects are handled automatically.
	///
	/// If `push_to_counterparty_msat` is set, the given value will be pushed (read: sent) to the
	/// channel counterparty on channel open. This can be useful to start out with the balance not
	/// entirely shifted to one side, therefore allowing to receive payments from the getgo.
	///
	/// If Anchor channels are enabled, this will ensure the configured
	/// [`AnchorChannelsConfig::per_channel_reserve_sats`] is available and will be retained before
	/// opening the channel.
	///
	/// Returns a [`UserChannelId`] allowing to locally keep track of the channel.
	pub fn connect_open_channel(
		&self, node_id: PublicKey, address: SocketAddress, channel_amount_sats: u64,
		push_to_counterparty_msat: Option<u64>, channel_config: Option<Arc<ChannelConfig>>,
		announce_channel: bool,
	) -> Result<UserChannelId, Error> {
		let rt_lock = self.runtime.read().unwrap();
		if rt_lock.is_none() {
			return Err(Error::NotRunning);
		}
		let runtime = rt_lock.as_ref().unwrap();

		let peer_info = PeerInfo { node_id, address };

		let con_node_id = peer_info.node_id;
		let con_addr = peer_info.address.clone();
		let con_cm = Arc::clone(&self.connection_manager);

		let cur_anchor_reserve_sats =
			total_anchor_channels_reserve_sats(&self.channel_manager, &self.config);
		let spendable_amount_sats =
			self.wallet.get_balances(cur_anchor_reserve_sats).map(|(_, s)| s).unwrap_or(0);

		// Fail early if we have less than the channel value available.
		if spendable_amount_sats < channel_amount_sats {
			log_error!(self.logger,
				"Unable to create channel due to insufficient funds. Available: {}sats, Required: {}sats",
				spendable_amount_sats, channel_amount_sats
			);
			return Err(Error::InsufficientFunds);
		}

		// We need to use our main runtime here as a local runtime might not be around to poll
		// connection futures going forward.
		tokio::task::block_in_place(move || {
			runtime.block_on(async move {
				con_cm.connect_peer_if_necessary(con_node_id, con_addr).await
			})
		})?;

		// Fail if we have less than the channel value + anchor reserve available (if applicable).
		let init_features = self
			.peer_manager
			.peer_by_node_id(&node_id)
			.ok_or(Error::ConnectionFailed)?
			.init_features;
		let required_funds_sats = channel_amount_sats
			+ self.config.anchor_channels_config.as_ref().map_or(0, |c| {
				if init_features.requires_anchors_zero_fee_htlc_tx()
					&& !c.trusted_peers_no_reserve.contains(&node_id)
				{
					c.per_channel_reserve_sats
				} else {
					0
				}
			});

		if spendable_amount_sats < required_funds_sats {
			log_error!(self.logger,
				"Unable to create channel due to insufficient funds. Available: {}sats, Required: {}sats",
				spendable_amount_sats, required_funds_sats
			);
			return Err(Error::InsufficientFunds);
		}

		let channel_config = (*(channel_config.unwrap_or_default())).clone().into();
		let user_config = UserConfig {
			channel_handshake_limits: Default::default(),
			channel_handshake_config: ChannelHandshakeConfig {
				announced_channel: announce_channel,
				negotiate_anchors_zero_fee_htlc_tx: self.config.anchor_channels_config.is_some(),
				..Default::default()
			},
			channel_config,
			..Default::default()
		};

		let push_msat = push_to_counterparty_msat.unwrap_or(0);
		let user_channel_id: u128 = rand::thread_rng().gen::<u128>();

		match self.channel_manager.create_channel(
			peer_info.node_id,
			channel_amount_sats,
			push_msat,
			user_channel_id,
			None,
			Some(user_config),
		) {
			Ok(_) => {
				log_info!(
					self.logger,
					"Initiated channel creation with peer {}. ",
					peer_info.node_id
				);
				self.peer_store.add_peer(peer_info)?;
				Ok(UserChannelId(user_channel_id))
			},
			Err(e) => {
				log_error!(self.logger, "Failed to initiate channel creation: {:?}", e);
				Err(Error::ChannelCreationFailed)
			},
		}
	}

	/// Manually sync the LDK and BDK wallets with the current chain state.
	///
	/// **Note:** The wallets are regularly synced in the background, which is configurable via
	/// [`Config::onchain_wallet_sync_interval_secs`] and [`Config::wallet_sync_interval_secs`].
	/// Therefore, using this blocking sync method is almost always redundant and should be avoided
	/// where possible.
	pub fn sync_wallets(&self) -> Result<(), Error> {
		let rt_lock = self.runtime.read().unwrap();
		if rt_lock.is_none() {
			return Err(Error::NotRunning);
		}

		let wallet = Arc::clone(&self.wallet);
		let tx_sync = Arc::clone(&self.tx_sync);
		let sync_cman = Arc::clone(&self.channel_manager);
		let sync_cmon = Arc::clone(&self.chain_monitor);
		let sync_sweeper = Arc::clone(&self.output_sweeper);
		let sync_logger = Arc::clone(&self.logger);
		let confirmables = vec![
			&*sync_cman as &(dyn Confirm + Sync + Send),
			&*sync_cmon as &(dyn Confirm + Sync + Send),
			&*sync_sweeper as &(dyn Confirm + Sync + Send),
		];

		tokio::task::block_in_place(move || {
			tokio::runtime::Builder::new_multi_thread().enable_all().build().unwrap().block_on(
				async move {
					let now = Instant::now();
					match wallet.sync().await {
						Ok(()) => {
							log_info!(
								sync_logger,
								"Sync of on-chain wallet finished in {}ms.",
								now.elapsed().as_millis()
							);
						},
						Err(e) => {
							log_error!(sync_logger, "Sync of on-chain wallet failed: {}", e);
							return Err(e);
						},
					};

					let now = Instant::now();
					match tx_sync.sync(confirmables).await {
						Ok(()) => {
							log_info!(
								sync_logger,
								"Sync of Lightning wallet finished in {}ms.",
								now.elapsed().as_millis()
							);
							Ok(())
						},
						Err(e) => {
							log_error!(sync_logger, "Sync of Lightning wallet failed: {}", e);
							Err(e.into())
						},
					}
				},
			)
		})
	}

	/// Close a previously opened channel.
	///
	/// If `force` is set to `true`, we will force-close the channel, potentially broadcasting our
	/// latest state. Note that in contrast to cooperative closure, force-closing will have the
	/// channel funds time-locked, i.e., they will only be available after the counterparty had
	/// time to contest our claim. Force-closing channels also more costly in terms of on-chain
	/// fees. So cooperative closure should always be preferred (and tried first).
	///
	/// Broadcasting the closing transactions will be omitted for Anchor channels if we trust the
	/// counterparty to broadcast for us (see [`AnchorChannelsConfig::trusted_peers_no_reserve`]
	/// for more information).
	pub fn close_channel(
		&self, user_channel_id: &UserChannelId, counterparty_node_id: PublicKey, force: bool,
	) -> Result<(), Error> {
		let open_channels =
			self.channel_manager.list_channels_with_counterparty(&counterparty_node_id);
		if let Some(channel_details) =
			open_channels.iter().find(|c| c.user_channel_id == user_channel_id.0)
		{
			if force {
				if self.config.anchor_channels_config.as_ref().map_or(false, |acc| {
					acc.trusted_peers_no_reserve.contains(&counterparty_node_id)
				}) {
					self.channel_manager
						.force_close_without_broadcasting_txn(
							&channel_details.channel_id,
							&counterparty_node_id,
						)
						.map_err(|e| {
							log_error!(
								self.logger,
								"Failed to force-close channel to trusted peer: {:?}",
								e
							);
							Error::ChannelClosingFailed
						})?;
				} else {
					self.channel_manager
						.force_close_broadcasting_latest_txn(
							&channel_details.channel_id,
							&counterparty_node_id,
						)
						.map_err(|e| {
							log_error!(self.logger, "Failed to force-close channel: {:?}", e);
							Error::ChannelClosingFailed
						})?;
				}
			} else {
				self.channel_manager
					.close_channel(&channel_details.channel_id, &counterparty_node_id)
					.map_err(|e| {
						log_error!(self.logger, "Failed to close channel: {:?}", e);
						Error::ChannelClosingFailed
					})?;
			}

			// Check if this was the last open channel, if so, forget the peer.
			if open_channels.len() == 1 {
				self.peer_store.remove_peer(&counterparty_node_id)?;
			}
			Ok(())
		} else {
			Ok(())
		}
	}

	/// Update the config for a previously opened channel.
	pub fn update_channel_config(
		&self, user_channel_id: &UserChannelId, counterparty_node_id: PublicKey,
		channel_config: Arc<ChannelConfig>,
	) -> Result<(), Error> {
		let open_channels =
			self.channel_manager.list_channels_with_counterparty(&counterparty_node_id);
		if let Some(channel_details) =
			open_channels.iter().find(|c| c.user_channel_id == user_channel_id.0)
		{
			self.channel_manager
				.update_channel_config(
					&counterparty_node_id,
					&[channel_details.channel_id],
					&(*channel_config).clone().into(),
				)
				.map_err(|_| Error::ChannelConfigUpdateFailed)
		} else {
			Err(Error::ChannelConfigUpdateFailed)
		}
	}

	/// Retrieve the details of a specific payment with the given id.
	///
	/// Returns `Some` if the payment was known and `None` otherwise.
	pub fn payment(&self, payment_id: &PaymentId) -> Option<PaymentDetails> {
		self.payment_store.get(payment_id)
	}

	/// Remove the payment with the given id from the store.
	pub fn remove_payment(&self, payment_id: &PaymentId) -> Result<(), Error> {
		self.payment_store.remove(&payment_id)
	}

	/// Retrieves an overview of all known balances.
	pub fn list_balances(&self) -> BalanceDetails {
		let cur_anchor_reserve_sats =
			total_anchor_channels_reserve_sats(&self.channel_manager, &self.config);
		let (total_onchain_balance_sats, spendable_onchain_balance_sats) =
			self.wallet.get_balances(cur_anchor_reserve_sats).unwrap_or((0, 0));

		let total_anchor_channels_reserve_sats =
			std::cmp::min(cur_anchor_reserve_sats, total_onchain_balance_sats);

		let mut total_lightning_balance_sats = 0;
		let mut lightning_balances = Vec::new();
		for (funding_txo, channel_id) in self.chain_monitor.list_monitors() {
			match self.chain_monitor.get_monitor(funding_txo) {
				Ok(monitor) => {
<<<<<<< HEAD
=======
					// unwrap safety: `get_counterparty_node_id` will always be `Some` after 0.0.110 and
					// LDK Node 0.1 depended on 0.0.115 already.
>>>>>>> 2e29945c
					let counterparty_node_id = monitor.get_counterparty_node_id().unwrap();
					for ldk_balance in monitor.get_claimable_balances() {
						total_lightning_balance_sats += ldk_balance.claimable_amount_satoshis();
						lightning_balances.push(LightningBalance::from_ldk_balance(
							channel_id,
							counterparty_node_id,
							ldk_balance,
						));
					}
				},
				Err(()) => {
					continue;
				},
			}
		}

		let pending_balances_from_channel_closures = self
			.output_sweeper
			.tracked_spendable_outputs()
			.into_iter()
			.map(PendingSweepBalance::from_tracked_spendable_output)
			.collect();

		BalanceDetails {
			total_onchain_balance_sats,
			spendable_onchain_balance_sats,
			total_anchor_channels_reserve_sats,
			total_lightning_balance_sats,
			lightning_balances,
			pending_balances_from_channel_closures,
		}
	}

	/// Retrieves all payments that match the given predicate.
	///
	/// For example, you could retrieve all stored outbound payments as follows:
	/// ```
	/// # use ldk_node::{Builder, Config};
	/// # use ldk_node::payment::PaymentDirection;
	/// # use ldk_node::bitcoin::Network;
	/// # let mut config = Config::default();
	/// # config.network = Network::Regtest;
	/// # config.storage_dir_path = "/tmp/ldk_node_test/".to_string();
	/// # let builder = Builder::from_config(config);
	/// # let node = builder.build().unwrap();
	/// node.list_payments_with_filter(|p| p.direction == PaymentDirection::Outbound);
	/// ```
	pub fn list_payments_with_filter<F: FnMut(&&PaymentDetails) -> bool>(
		&self, f: F,
	) -> Vec<PaymentDetails> {
		self.payment_store.list_filter(f)
	}

	/// Retrieves all payments.
	pub fn list_payments(&self) -> Vec<PaymentDetails> {
		self.payment_store.list_filter(|_| true)
	}

	/// Retrieves a list of known peers.
	pub fn list_peers(&self) -> Vec<PeerDetails> {
		let mut peers = Vec::new();

		// First add all connected peers, preferring to list the connected address if available.
		let connected_peers = self.peer_manager.list_peers();
		let connected_peers_len = connected_peers.len();
		for connected_peer in connected_peers {
			let node_id = connected_peer.counterparty_node_id;
			let stored_peer = self.peer_store.get_peer(&node_id);
			let stored_addr_opt = stored_peer.as_ref().map(|p| p.address.clone());
			let address = match (connected_peer.socket_address, stored_addr_opt) {
				(Some(con_addr), _) => con_addr,
				(None, Some(stored_addr)) => stored_addr,
				(None, None) => continue,
			};

			let is_persisted = stored_peer.is_some();
			let is_connected = true;
			let details = PeerDetails { node_id, address, is_persisted, is_connected };
			peers.push(details);
		}

		// Now add all known-but-offline peers, too.
		for p in self.peer_store.list_peers() {
			if peers.iter().take(connected_peers_len).any(|d| d.node_id == p.node_id) {
				continue;
			}

			let details = PeerDetails {
				node_id: p.node_id,
				address: p.address,
				is_persisted: true,
				is_connected: false,
			};

			peers.push(details);
		}

		peers
	}

	/// Creates a digital ECDSA signature of a message with the node's secret key.
	///
	/// A receiver knowing the corresponding `PublicKey` (e.g. the node’s id) and the message
	/// can be sure that the signature was generated by the caller.
	/// Signatures are EC recoverable, meaning that given the message and the
	/// signature the `PublicKey` of the signer can be extracted.
	pub fn sign_message(&self, msg: &[u8]) -> Result<String, Error> {
		self.keys_manager.sign_message(msg)
	}

	/// Verifies that the given ECDSA signature was created for the given message with the
	/// secret key corresponding to the given public key.
	pub fn verify_signature(&self, msg: &[u8], sig: &str, pkey: &PublicKey) -> bool {
		self.keys_manager.verify_signature(msg, sig, pkey)
	}

	/// Resets all supported router state entries.
	pub fn reset_router(&self) -> Result<(), Error> {
		self.reset_router_record(PersistentRecordKey::LatestRgsSyncTimestamp)?;
		self.reset_router_record(PersistentRecordKey::Scorer)?;
		self.reset_router_record(PersistentRecordKey::NetworkGraph)?;
		Ok(())
	}

	/// Resets router state record.
	pub fn reset_router_record(&self, key: PersistentRecordKey) -> Result<(), Error> {
		self.kv_store
			.remove(key.get_pri_ns(), key.get_sec_ns(), key.get_key(), false)
			.map_err(|_| Error::PersistenceFailed)
	}
}

impl Drop for Node {
	fn drop(&mut self) {
		let _ = self.stop();
	}
}

/// Represents the status of the [`Node`].
#[derive(Clone, Debug, PartialEq, Eq)]
pub struct NodeStatus {
	/// Indicates whether the [`Node`] is running.
	pub is_running: bool,
	/// Indicates whether the [`Node`] is listening for incoming connections on the addresses
	/// configured via [`Config::listening_addresses`].
	pub is_listening: bool,
	/// The best block to which our Lightning wallet is currently synced.
	pub current_best_block: BestBlock,
	/// The timestamp, in seconds since start of the UNIX epoch, when we last successfully synced
	/// our Lightning wallet to the chain tip.
	///
	/// Will be `None` if the wallet hasn't been synced since the [`Node`] was initialized.
	pub latest_wallet_sync_timestamp: Option<u64>,
	/// The timestamp, in seconds since start of the UNIX epoch, when we last successfully synced
	/// our on-chain wallet to the chain tip.
	///
	/// Will be `None` if the wallet hasn't been synced since the [`Node`] was initialized.
	pub latest_onchain_wallet_sync_timestamp: Option<u64>,
	/// The timestamp, in seconds since start of the UNIX epoch, when we last successfully update
	/// our fee rate cache.
	///
	/// Will be `None` if the cache hasn't been updated since the [`Node`] was initialized.
	pub latest_fee_rate_cache_update_timestamp: Option<u64>,
	/// The timestamp, in seconds since start of the UNIX epoch, when the last rapid gossip sync
	/// (RGS) snapshot we successfully applied was generated.
	///
	/// Will be `None` if RGS isn't configured or the snapshot hasn't been updated since the [`Node`] was initialized.
	pub latest_rgs_snapshot_timestamp: Option<u64>,
	/// The timestamp, in seconds since start of the UNIX epoch, when we last broadcasted a node
	/// announcement.
	///
	/// Will be `None` if we have no public channels or we haven't broadcasted since the [`Node`] was initialized.
	pub latest_node_announcement_broadcast_timestamp: Option<u64>,
}

pub(crate) fn total_anchor_channels_reserve_sats(
	channel_manager: &ChannelManager, config: &Config,
) -> u64 {
	config.anchor_channels_config.as_ref().map_or(0, |anchor_channels_config| {
		channel_manager
			.list_channels()
			.into_iter()
			.filter(|c| {
				!anchor_channels_config.trusted_peers_no_reserve.contains(&c.counterparty.node_id)
					&& c.channel_shutdown_state
						.map_or(true, |s| s != ChannelShutdownState::ShutdownComplete)
					&& c.channel_type
						.as_ref()
						.map_or(false, |t| t.requires_anchors_zero_fee_htlc_tx())
			})
			.count() as u64
			* anchor_channels_config.per_channel_reserve_sats
	})
}<|MERGE_RESOLUTION|>--- conflicted
+++ resolved
@@ -135,15 +135,8 @@
 use types::{
 	Broadcaster, BumpTransactionEventHandler, ChainMonitor, ChannelManager, DynStore, FeeEstimator,
 	KeysManager, NetworkGraph, PeerManager, Router, Scorer, Sweeper, Wallet,
-<<<<<<< HEAD
 };
-pub use types::{
-	ChannelDetails, ChannelType, PeerDetails, PersistentRecordKey, TlvEntry, UserChannelId,
-};
-=======
-};
-pub use types::{ChannelDetails, ChannelType, PeerDetails, UserChannelId};
->>>>>>> 2e29945c
+pub use types::{ChannelDetails, ChannelType, PeerDetails, TlvEntry, UserChannelId};
 
 use logger::{log_error, log_info, log_trace, FilesystemLogger, Logger};
 
@@ -1267,11 +1260,8 @@
 		for (funding_txo, channel_id) in self.chain_monitor.list_monitors() {
 			match self.chain_monitor.get_monitor(funding_txo) {
 				Ok(monitor) => {
-<<<<<<< HEAD
-=======
 					// unwrap safety: `get_counterparty_node_id` will always be `Some` after 0.0.110 and
 					// LDK Node 0.1 depended on 0.0.115 already.
->>>>>>> 2e29945c
 					let counterparty_node_id = monitor.get_counterparty_node_id().unwrap();
 					for ldk_balance in monitor.get_claimable_balances() {
 						total_lightning_balance_sats += ldk_balance.claimable_amount_satoshis();
@@ -1386,21 +1376,6 @@
 	/// secret key corresponding to the given public key.
 	pub fn verify_signature(&self, msg: &[u8], sig: &str, pkey: &PublicKey) -> bool {
 		self.keys_manager.verify_signature(msg, sig, pkey)
-	}
-
-	/// Resets all supported router state entries.
-	pub fn reset_router(&self) -> Result<(), Error> {
-		self.reset_router_record(PersistentRecordKey::LatestRgsSyncTimestamp)?;
-		self.reset_router_record(PersistentRecordKey::Scorer)?;
-		self.reset_router_record(PersistentRecordKey::NetworkGraph)?;
-		Ok(())
-	}
-
-	/// Resets router state record.
-	pub fn reset_router_record(&self, key: PersistentRecordKey) -> Result<(), Error> {
-		self.kv_store
-			.remove(key.get_pri_ns(), key.get_sec_ns(), key.get_key(), false)
-			.map_err(|_| Error::PersistenceFailed)
 	}
 }
 
