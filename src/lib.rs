--- conflicted
+++ resolved
@@ -123,14 +123,10 @@
 pub use builder::NodeBuilder as Builder;
 
 use config::{
-<<<<<<< HEAD
-	ENABLE_BACKGROUND_SYNC, LDK_WALLET_SYNC_TIMEOUT_SECS, NODE_ANN_BCAST_INTERVAL,
-	PEER_RECONNECTION_INTERVAL, RGS_SYNC_INTERVAL, WALLET_SYNC_INTERVAL_MINIMUM_SECS,
-=======
-	default_user_config, LDK_WALLET_SYNC_TIMEOUT_SECS, NODE_ANN_BCAST_INTERVAL,
-	PEER_RECONNECTION_INTERVAL, RESOLVED_CHANNEL_MONITOR_ARCHIVAL_INTERVAL, RGS_SYNC_INTERVAL,
+	default_user_config, ENABLE_BACKGROUND_SYNC, LDK_WALLET_SYNC_TIMEOUT_SECS,
+	NODE_ANN_BCAST_INTERVAL, PEER_RECONNECTION_INTERVAL,
+	RESOLVED_CHANNEL_MONITOR_ARCHIVAL_INTERVAL, RGS_SYNC_INTERVAL,
 	WALLET_SYNC_INTERVAL_MINIMUM_SECS,
->>>>>>> bd9bd683
 };
 use connection::ConnectionManager;
 use event::{EventHandler, EventQueue};
@@ -261,7 +257,6 @@
 			})
 		})?;
 
-<<<<<<< HEAD
 		if ENABLE_BACKGROUND_SYNC {
 			// Setup wallet sync
 			let wallet = Arc::clone(&self.wallet);
@@ -288,39 +283,6 @@
 							tokio::select! {
 								_ = stop_sync.changed() => {
 									log_trace!(
-=======
-		// Setup wallet sync
-		let wallet = Arc::clone(&self.wallet);
-		let sync_logger = Arc::clone(&self.logger);
-		let sync_onchain_wallet_timestamp = Arc::clone(&self.latest_onchain_wallet_sync_timestamp);
-		let mut stop_sync = self.stop_sender.subscribe();
-		let onchain_wallet_sync_interval_secs = self
-			.config
-			.onchain_wallet_sync_interval_secs
-			.max(config::WALLET_SYNC_INTERVAL_MINIMUM_SECS);
-		std::thread::spawn(move || {
-			tokio::runtime::Builder::new_current_thread().enable_all().build().unwrap().block_on(
-				async move {
-					let mut onchain_wallet_sync_interval = tokio::time::interval(
-						Duration::from_secs(onchain_wallet_sync_interval_secs),
-					);
-					onchain_wallet_sync_interval
-						.set_missed_tick_behavior(tokio::time::MissedTickBehavior::Skip);
-					loop {
-						tokio::select! {
-							_ = stop_sync.changed() => {
-								log_trace!(
-									sync_logger,
-									"Stopping background syncing on-chain wallet.",
-									);
-								return;
-							}
-							_ = onchain_wallet_sync_interval.tick() => {
-								let now = Instant::now();
-								match wallet.sync().await {
-									Ok(()) => {
-										log_trace!(
->>>>>>> bd9bd683
 										sync_logger,
 										"Stopping background syncing on-chain wallet.",
 										);
@@ -353,7 +315,6 @@
 					});
 			});
 
-<<<<<<< HEAD
 			let mut stop_fee_updates = self.stop_sender.subscribe();
 			let fee_update_logger = Arc::clone(&self.logger);
 			let fee_update_timestamp = Arc::clone(&self.latest_fee_rate_cache_update_timestamp);
@@ -373,35 +334,6 @@
 					tokio::select! {
 						_ = stop_fee_updates.changed() => {
 							log_trace!(
-=======
-		let mut stop_fee_updates = self.stop_sender.subscribe();
-		let fee_update_logger = Arc::clone(&self.logger);
-		let fee_update_timestamp = Arc::clone(&self.latest_fee_rate_cache_update_timestamp);
-		let fee_estimator = Arc::clone(&self.fee_estimator);
-		let fee_rate_cache_update_interval_secs =
-			self.config.fee_rate_cache_update_interval_secs.max(WALLET_SYNC_INTERVAL_MINIMUM_SECS);
-		runtime.spawn(async move {
-			let mut fee_rate_update_interval =
-				tokio::time::interval(Duration::from_secs(fee_rate_cache_update_interval_secs));
-			// We just blocked on updating, so skip the first tick.
-			fee_rate_update_interval.reset();
-			fee_rate_update_interval
-				.set_missed_tick_behavior(tokio::time::MissedTickBehavior::Skip);
-			loop {
-				tokio::select! {
-					_ = stop_fee_updates.changed() => {
-						log_trace!(
-							fee_update_logger,
-							"Stopping background updates of fee rate cache.",
-						);
-						return;
-					}
-					_ = fee_rate_update_interval.tick() => {
-						let now = Instant::now();
-						match fee_estimator.update_fee_estimates().await {
-							Ok(()) => {
-								log_trace!(
->>>>>>> bd9bd683
 								fee_update_logger,
 								"Stopping background updates of fee rate cache.",
 							);
@@ -433,70 +365,20 @@
 				}
 			});
 
-<<<<<<< HEAD
 			let tx_sync = Arc::clone(&self.tx_sync);
 			let sync_cman = Arc::clone(&self.channel_manager);
+			let archive_cman = Arc::clone(&self.channel_manager);
 			let sync_cmon = Arc::clone(&self.chain_monitor);
+			let archive_cmon = Arc::clone(&self.chain_monitor);
 			let sync_sweeper = Arc::clone(&self.output_sweeper);
 			let sync_logger = Arc::clone(&self.logger);
 			let sync_wallet_timestamp = Arc::clone(&self.latest_wallet_sync_timestamp);
+			let sync_monitor_archival_height =
+				Arc::clone(&self.latest_channel_monitor_archival_height);
 			let mut stop_sync = self.stop_sender.subscribe();
 			let wallet_sync_interval_secs =
 				self.config.wallet_sync_interval_secs.max(WALLET_SYNC_INTERVAL_MINIMUM_SECS);
 			runtime.spawn(async move {
-				let mut wallet_sync_interval =
-					tokio::time::interval(Duration::from_secs(wallet_sync_interval_secs));
-				wallet_sync_interval.set_missed_tick_behavior(tokio::time::MissedTickBehavior::Skip);
-				loop {
-					tokio::select! {
-						_ = stop_sync.changed() => {
-							log_trace!(
-								sync_logger,
-								"Stopping background syncing Lightning wallet.",
-							);
-							return;
-						}
-						_ = wallet_sync_interval.tick() => {
-							let confirmables = vec![
-								&*sync_cman as &(dyn Confirm + Sync + Send),
-								&*sync_cmon as &(dyn Confirm + Sync + Send),
-								&*sync_sweeper as &(dyn Confirm + Sync + Send),
-							];
-							let now = Instant::now();
-							let timeout_fut = tokio::time::timeout(Duration::from_secs(LDK_WALLET_SYNC_TIMEOUT_SECS), tx_sync.sync(confirmables));
-							match timeout_fut.await {
-								Ok(res) => match res {
-									Ok(()) => {
-										log_trace!(
-											sync_logger,
-											"Background sync of Lightning wallet finished in {}ms.",
-											now.elapsed().as_millis()
-											);
-										let unix_time_secs_opt =
-											SystemTime::now().duration_since(UNIX_EPOCH).ok().map(|d| d.as_secs());
-										*sync_wallet_timestamp.write().unwrap() = unix_time_secs_opt;
-									}
-									Err(e) => {
-										log_error!(sync_logger, "Background sync of Lightning wallet failed: {}", e)
-									}
-								}
-								Err(e) => {
-									log_error!(sync_logger, "Background sync of Lightning wallet timed out: {}", e)
-								}
-=======
-		let tx_sync = Arc::clone(&self.tx_sync);
-		let sync_cman = Arc::clone(&self.channel_manager);
-		let archive_cman = Arc::clone(&self.channel_manager);
-		let sync_cmon = Arc::clone(&self.chain_monitor);
-		let archive_cmon = Arc::clone(&self.chain_monitor);
-		let sync_sweeper = Arc::clone(&self.output_sweeper);
-		let sync_logger = Arc::clone(&self.logger);
-		let sync_wallet_timestamp = Arc::clone(&self.latest_wallet_sync_timestamp);
-		let sync_monitor_archival_height = Arc::clone(&self.latest_channel_monitor_archival_height);
-		let mut stop_sync = self.stop_sender.subscribe();
-		let wallet_sync_interval_secs =
-			self.config.wallet_sync_interval_secs.max(WALLET_SYNC_INTERVAL_MINIMUM_SECS);
-		runtime.spawn(async move {
 			let mut wallet_sync_interval =
 				tokio::time::interval(Duration::from_secs(wallet_sync_interval_secs));
 			wallet_sync_interval.set_missed_tick_behavior(tokio::time::MissedTickBehavior::Skip);
@@ -541,12 +423,12 @@
 							}
 							Err(e) => {
 								log_error!(sync_logger, "Background sync of Lightning wallet timed out: {}", e)
->>>>>>> bd9bd683
 							}
 						}
 					}
 				}
-			});
+			}
+		});
 		}
 
 		if self.gossip_source.is_rgs() {
@@ -1286,11 +1168,7 @@
 		let cur_anchor_reserve_sats =
 			total_anchor_channels_reserve_sats(&self.channel_manager, &self.config);
 		let spendable_amount_sats =
-<<<<<<< HEAD
-			self.wallet.get_balances(cur_anchor_reserve_sats).map(|(_, s)| s).unwrap_or(0);
-=======
 			self.wallet.get_spendable_amount_sats(cur_anchor_reserve_sats).unwrap_or(0);
->>>>>>> bd9bd683
 
 		// Fail early if we have less than the channel value available.
 		if spendable_amount_sats < channel_amount_sats {
@@ -1334,21 +1212,6 @@
 			return Err(Error::InsufficientFunds);
 		}
 
-<<<<<<< HEAD
-		let channel_config = (*(channel_config.unwrap_or_default())).clone().into();
-		let user_config = UserConfig {
-			channel_handshake_limits: Default::default(),
-			channel_handshake_config: ChannelHandshakeConfig {
-				announced_channel: announce_channel,
-				negotiate_anchors_zero_fee_htlc_tx: self.config.anchor_channels_config.is_some(),
-				// Alby: always allow receiving 100% of channel size.
-				max_inbound_htlc_value_in_flight_percent_of_channel: 100,
-				..Default::default()
-			},
-			channel_config,
-			..Default::default()
-		};
-=======
 		let mut user_config = default_user_config(&self.config);
 		user_config.channel_handshake_config.announced_channel = announce_channel;
 		user_config.channel_config = (*(channel_config.unwrap_or_default())).clone().into();
@@ -1360,7 +1223,12 @@
 				.channel_handshake_config
 				.max_inbound_htlc_value_in_flight_percent_of_channel = 100;
 		}
->>>>>>> bd9bd683
+
+		// TODO: this was removed
+		// user_config.channel_handshake_config.negotiate_anchors_zero_fee_htlc_tx: self.config.anchor_channels_config.is_some(),
+		// Alby: always allow receiving 100% of channel size.
+		user_config.channel_handshake_config.max_inbound_htlc_value_in_flight_percent_of_channel =
+			100;
 
 		let push_msat = push_to_counterparty_msat.unwrap_or(0);
 		let user_channel_id: u128 = rand::thread_rng().gen::<u128>();
@@ -1428,38 +1296,8 @@
 			tokio::runtime::Builder::new_multi_thread().enable_all().build().unwrap().block_on(
 				async move {
 					let now = Instant::now();
-<<<<<<< HEAD
-					let fee_estimator = Arc::clone(&self.fee_estimator);
-					let fee_update_timestamp =
-						Arc::clone(&self.latest_fee_rate_cache_update_timestamp);
-
-					match fee_estimator.update_fee_estimates().await {
-						Ok(()) => {
-							log_trace!(
-								sync_logger,
-								"Update of fee rate cache finished in {}ms.",
-								now.elapsed().as_millis()
-							);
-							let unix_time_secs_opt = SystemTime::now()
-								.duration_since(UNIX_EPOCH)
-								.ok()
-								.map(|d| d.as_secs());
-							*fee_update_timestamp.write().unwrap() = unix_time_secs_opt;
-						},
-						Err(err) => {
-							log_error!(sync_logger, "Update of fee rate cache failed: {}", err);
-							return Err(err);
-						},
-					}
-
-					let now = Instant::now();
-					let sync_onchain_wallet_timestamp =
-						Arc::clone(&self.latest_onchain_wallet_sync_timestamp);
-
-=======
 					// We don't add an additional timeout here, as `Wallet::sync` already returns
 					// after a timeout.
->>>>>>> bd9bd683
 					match wallet.sync().await {
 						Ok(()) => {
 							log_info!(
@@ -1480,14 +1318,9 @@
 					};
 
 					let now = Instant::now();
-<<<<<<< HEAD
-					let sync_wallet_timestamp = Arc::clone(&self.latest_wallet_sync_timestamp);
-					match tx_sync.sync(confirmables).await {
-=======
 					// We don't add an additional timeout here, as
 					// `FeeEstimator::update_fee_estimates` already returns after a timeout.
 					match fee_estimator.update_fee_estimates().await {
->>>>>>> bd9bd683
 						Ok(()) => {
 							log_info!(
 								sync_logger,
@@ -1498,12 +1331,7 @@
 								.duration_since(UNIX_EPOCH)
 								.ok()
 								.map(|d| d.as_secs());
-<<<<<<< HEAD
-							*sync_wallet_timestamp.write().unwrap() = unix_time_secs_opt;
-							Ok(())
-=======
 							*sync_fee_rate_update_timestamp.write().unwrap() = unix_time_secs_opt;
->>>>>>> bd9bd683
 						},
 						Err(e) => {
 							log_error!(sync_logger, "Fee rate cache update failed: {}", e,);
@@ -1555,22 +1383,10 @@
 
 	/// Close a previously opened channel.
 	///
-<<<<<<< HEAD
-	/// If `force` is set to `true`, we will force-close the channel, potentially broadcasting our
-	/// latest state. Note that in contrast to cooperative closure, force-closing will have the
-	/// channel funds time-locked, i.e., they will only be available after the counterparty had
-	/// time to contest our claim. Force-closing channels also more costly in terms of on-chain
-	/// fees. So cooperative closure should always be preferred (and tried first).
-	///
-	/// Broadcasting the closing transactions will be omitted for Anchor channels if we trust the
-	/// counterparty to broadcast for us (see [`AnchorChannelsConfig::trusted_peers_no_reserve`]
-	/// for more information).
-=======
 	/// Will attempt to close a channel coopertively. If this fails, users might need to resort to
 	/// [`Node::force_close_channel`].
->>>>>>> bd9bd683
 	pub fn close_channel(
-		&self, user_channel_id: &UserChannelId, counterparty_node_id: PublicKey, force: bool,
+		&self, user_channel_id: &UserChannelId, counterparty_node_id: PublicKey,
 	) -> Result<(), Error> {
 		self.close_channel_internal(user_channel_id, counterparty_node_id, false)
 	}
@@ -1641,12 +1457,6 @@
 			if open_channels.len() == 1 {
 				self.peer_store.remove_peer(&counterparty_node_id)?;
 			}
-<<<<<<< HEAD
-			Ok(())
-		} else {
-			Ok(())
-=======
->>>>>>> bd9bd683
 		}
 
 		Ok(())
@@ -1893,8 +1703,6 @@
 			.count() as u64
 			* anchor_channels_config.per_channel_reserve_sats
 	})
-<<<<<<< HEAD
-=======
 }
 
 fn periodically_archive_fully_resolved_monitors(
@@ -1911,5 +1719,4 @@
 		chain_monitor.archive_fully_resolved_channel_monitors();
 		*latest_archival_height_lock = Some(cur_height);
 	}
->>>>>>> bd9bd683
 }