# LDK Node

[![Crate](https://img.shields.io/crates/v/ldk-node.svg?logo=rust)](https://crates.io/crates/ldk-node)
[![Documentation](https://img.shields.io/static/v1?logo=read-the-docs&label=docs.rs&message=ldk-node&color=informational)](https://docs.rs/ldk-node)
[![Maven Central Android](https://img.shields.io/maven-central/v/org.lightningdevkit/ldk-node-android)](https://central.sonatype.com/artifact/org.lightningdevkit/ldk-node-android)
[![Maven Central JVM](https://img.shields.io/maven-central/v/org.lightningdevkit/ldk-node-jvm)](https://central.sonatype.com/artifact/org.lightningdevkit/ldk-node-jvm)
[![Security Audit](https://github.com/lightningdevkit/ldk-node/actions/workflows/audit.yml/badge.svg)](https://github.com/lightningdevkit/ldk-node/actions/workflows/audit.yml)

A ready-to-go Lightning node library built using [LDK][ldk] and [BDK][bdk].

LDK Node is a self-custodial Lightning node in library form. Its central goal is to provide a small, simple, and straightforward interface that enables users to easily set up and run a Lightning node with an integrated on-chain wallet. While minimalism is at its core, LDK Node aims to be sufficiently modular and configurable to be useful for a variety of use cases.

## Getting Started
The primary abstraction of the library is the [`Node`][api_docs_node], which can be retrieved by setting up and configuring a [`Builder`][api_docs_builder] to your liking and calling one of the `build` methods. `Node` can then be controlled via commands such as `start`, `stop`, `open_channel`, `send`, etc.

```rust
use ldk_node::Builder;
use ldk_node::lightning_invoice::Bolt11Invoice;
use ldk_node::lightning::ln::msgs::SocketAddress;
use ldk_node::bitcoin::secp256k1::PublicKey;
use ldk_node::bitcoin::Network;
use std::str::FromStr;

fn main() {
	let mut builder = Builder::new();
	builder.set_network(Network::Testnet);
	builder.set_chain_source_esplora("https://blockstream.info/testnet/api".to_string(), None);
	builder.set_gossip_source_rgs("https://rapidsync.lightningdevkit.org/testnet/snapshot".to_string());

	let node = builder.build().unwrap();

	node.start().unwrap();

	let funding_address = node.onchain_payment().new_address();

	// .. fund address ..

	let node_id = PublicKey::from_str("NODE_ID").unwrap();
	let node_addr = SocketAddress::from_str("IP_ADDR:PORT").unwrap();
	node.open_channel(node_id, node_addr, 10000, None, None).unwrap();

	let event = node.wait_next_event();
	println!("EVENT: {:?}", event);
	node.event_handled();

	let invoice = Bolt11Invoice::from_str("INVOICE_STR").unwrap();
	node.bolt11_payment().send(&invoice, None).unwrap();

	node.stop().unwrap();
}
```

## Modularity

LDK Node currently comes with a decidedly opinionated set of design choices:

- On-chain data is handled by the integrated [BDK][bdk] wallet.
- Chain data may currently be sourced from the Bitcoin Core RPC interface or an [Esplora][esplora] server, while support for Electrum will follow soon.
- Wallet and channel state may be persisted to an [SQLite][sqlite] database, to file system, or to a custom back-end to be implemented by the user.
- Gossip data may be sourced via Lightning's peer-to-peer network or the [Rapid Gossip Sync](https://docs.rs/lightning-rapid-gossip-sync/*/lightning_rapid_gossip_sync/) protocol.
- Entropy for the Lightning and on-chain wallets may be sourced from raw bytes or a [BIP39](https://github.com/bitcoin/bips/blob/master/bip-0039.mediawiki) mnemonic. In addition, LDK Node offers the means to generate and persist the entropy bytes to disk.

## Language Support
LDK Node itself is written in [Rust][rust] and may therefore be natively added as a library dependency to any `std` Rust program. However, beyond its Rust API it also offers language bindings for [Swift][swift], [Kotlin][kotlin], and [Python][python] based on the [UniFFI](https://github.com/mozilla/uniffi-rs/). Moreover, [Flutter bindings][flutter_bindings] are also available.

## MSRV
<<<<<<< HEAD
The Minimum Supported Rust Version (MSRV) is currently 1.67.0.
=======
The Minimum Supported Rust Version (MSRV) is currently 1.75.0.
>>>>>>> 6de35004

[api_docs]: https://docs.rs/ldk-node/*/ldk_node/
[api_docs_node]: https://docs.rs/ldk-node/*/ldk_node/struct.Node.html
[api_docs_builder]: https://docs.rs/ldk-node/*/ldk_node/struct.Builder.html
[rust_crate]: https://crates.io/
[ldk]: https://lightningdevkit.org/
[bdk]: https://bitcoindevkit.org/
[esplora]: https://github.com/Blockstream/esplora
[sqlite]: https://sqlite.org/
[rust]: https://www.rust-lang.org/
[swift]: https://www.swift.org/
[kotlin]: https://kotlinlang.org/
[python]: https://www.python.org/
[flutter_bindings]: https://github.com/LtbLightning/ldk-node-flutter<|MERGE_RESOLUTION|>--- conflicted
+++ resolved
@@ -64,11 +64,7 @@
 LDK Node itself is written in [Rust][rust] and may therefore be natively added as a library dependency to any `std` Rust program. However, beyond its Rust API it also offers language bindings for [Swift][swift], [Kotlin][kotlin], and [Python][python] based on the [UniFFI](https://github.com/mozilla/uniffi-rs/). Moreover, [Flutter bindings][flutter_bindings] are also available.
 
 ## MSRV
-<<<<<<< HEAD
-The Minimum Supported Rust Version (MSRV) is currently 1.67.0.
-=======
 The Minimum Supported Rust Version (MSRV) is currently 1.75.0.
->>>>>>> 6de35004
 
 [api_docs]: https://docs.rs/ldk-node/*/ldk_node/
 [api_docs_node]: https://docs.rs/ldk-node/*/ldk_node/struct.Node.html
